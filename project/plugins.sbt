--- conflicted
+++ resolved
@@ -2,7 +2,6 @@
 
 enablePlugins(BuildInfoPlugin)
 
-<<<<<<< HEAD
 // when updating sbtNativePackager version, be sure to also update the documentation links in
 // documentation/manual/working/commonGuide/production/Deploying.md
 val sbtNativePackager  = "1.4.1"
@@ -14,23 +13,7 @@
 val sbtHeader          = "5.2.0"
 val scalafmt           = "2.0.1"
 val sbtTwirl: String   = sys.props.getOrElse("twirl.version", "1.5.0-M4")
-val interplay: String  = sys.props.getOrElse("interplay.version", "2.0.8")
-=======
-val Versions = new {
-  // when updating sbtNativePackager version, be sure to also update the documentation links in
-  // documentation/manual/working/commonGuide/production/Deploying.md
-  val sbtNativePackager  = "1.4.1"
-  val mima               = "0.5.0"
-  val sbtJavaAgent       = "0.1.5"
-  val sbtJavaFormatter   = "0.4.4"
-  val sbtJmh             = "0.3.4"
-  val webjarsLocatorCore = "0.37"
-  val sbtHeader          = "5.2.0"
-  val scalafmt           = "2.0.1"
-  val sbtTwirl: String   = sys.props.getOrElse("twirl.version", "1.5.0-M4")
-  val interplay: String  = sys.props.getOrElse("interplay.version", "2.1.0")
-}
->>>>>>> 91714382
+val interplay: String  = sys.props.getOrElse("interplay.version", "2.1.0")
 
 buildInfoKeys := Seq[BuildInfoKey](
   "sbtNativePackagerVersion" -> sbtNativePackager,
