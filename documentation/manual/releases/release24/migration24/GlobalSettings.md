<<<<<<< HEAD
<!--- Copyright (C) 2009-2020 Lightbend Inc. <https://www.lightbend.com> -->
=======
<!--- Copyright (C) Lightbend Inc. <https://www.lightbend.com> -->
>>>>>>> e183b053
# Removing `GlobalSettings`

If you are keen to use dependency injection, we are recommending that you move out of your `GlobalSettings` implementation class as much code as possible. Ideally, you should be able to refactor your code so that it is possible to eliminate your `GlobalSettings` class altogether.

Next follows a method-by-method guide for refactoring your code. Because the APIs are slightly different for Java and Scala, make sure to jump to the appropriate subsection.

> Note: If you haven't yet read about dependency injection in Play, make a point to do it now. Follow the appropriate link to learn about dependency injection in Play with [[Java|JavaDependencyInjection]] or [[Scala|ScalaDependencyInjection]].

## Scala

* `GlobalSettings.beforeStart` and `GlobalSettings.onStart`:  Anything that needs to happen on start up should now be happening in the constructor of a dependency injected class. A class will perform its initialization when the dependency injection framework loads it. If you need eager initialization (because you need to execute some code *before* the application is actually started), [[define an eager binding|ScalaDependencyInjection#Eager-bindings]].

* `GlobalSettings.onStop`: Add a dependency to [`ApplicationLifecycle`](api/scala/play/api/inject/ApplicationLifecycle.html) on the class that needs to register a stop hook. Then, move the implementation of your `GlobalSettings.onStop` method inside the `Future` passed to the `ApplicationLifecycle.addStopHook`. Read [[Stopping/cleaning-up|ScalaDependencyInjection#Stopping/cleaning-up]] for more information.

* `GlobalSettings.onError`: Create a class that inherits from [`HttpErrorHandler`](api/scala/play/api/http/HttpErrorHandler.html), and move the implementation of your `GlobalSettings.onError` inside the `HttpErrorHandler.onServerError` method. Read [[Error Handling|ScalaErrorHandling]] for more information.

* `GlobalSettings.onRequestReceived`:  Create a class that inherits from [`HttpRequestHandler`](api/scala/play/api/http/HttpRequestHandler.html), and move the implementation of your `GlobalSettings.onRequestReceived` inside the `HttpRequestHandler.handlerForRequest` method.  Read [[Request Handlers|ScalaHttpRequestHandlers]] for more information.
Be aware that if in your `GlobalSettings.onRequestReceived` implementation you are calling `super.onRequestReceived`, then you should inherits from [`DefaultHttpRequestHandler`](api/scala/play/api/http/DefaultHttpRequestHandler.html) instead of `HttpRequestHandler`, and replace all calls to `super.onRequestReceived` with `super.handlerForRequest`.

* `GlobalSettings.onRouteRequest`: Create a class that inherits from [`DefaultHttpRequestHandler`](api/scala/play/api/http/DefaultHttpRequestHandler.html), and move the implementation of your `GlobalSettings.onRouteRequest` method inside the `DefaultHttpRequestHandler.routeRequest` method. Read [[Request Handlers|ScalaHttpRequestHandlers]] for more information.

* `GlobalSettings.onRequestCompletion`: This method is deprecated, and it is *no longer invoked by Play*. Instead, create a custom filter that attaches an `onDoneEnumerating` callback onto the returned `Enumerator` result. Read [[Scala Http Filters|ScalaHttpFilters]] for details on how to create a http filter.

* `GlobalSettings.onHandlerNotFound`: Create a class that inherits from [`HttpErrorHandler`](api/scala/play/api/http/HttpErrorHandler.html), and provide an implementation for `HttpErrorHandler.onClientError`. Read [[Error Handling|ScalaErrorHandling]] for more information.
Note that `HttpErrorHandler.onClientError` takes a `statusCode` in argument, hence your implementation should boil down to:

```scala
if(statusCode == play.api.http.Status.NOT_FOUND) {
  // move your implementation of `GlobalSettings.onHandlerNotFound` here
}
```

* `GlobalSettings.onBadRequest`: Create a class that inherits from [`HttpErrorHandler`](api/scala/play/api/http/HttpErrorHandler.html), and provide an implementation for `HttpErrorHandler.onClientError`. Read [[Error Handling|ScalaErrorHandling]] for more information.
Note that `HttpErrorHandler.onClientError` takes a `statusCode` in argument, hence your implementation should boil down to:

```scala
if(statusCode == play.api.http.Status.BAD_REQUEST) {
  // move your implementation of `GlobalSettings.onBadRequest` here
}
```

* `GlobalSettings.configure` and `GlobalSettings.onLoadConfig`: Specify all configuration in your config file or create your own ApplicationLoader (see [[GuiceApplicationBuilder.loadConfig|ScalaDependencyInjection#Advanced:-Extending-the-GuiceApplicationLoader]]).

* `GlobalSettings.doFilter`: Create a class that inherits from [`HttpFilters`](api/scala/play/api/http/HttpFilters.html), and provide an implementation for `HttpFilter.filters`. Read [[Http Filters|ScalaHttpFilters]] for more information.

Also, mind that if your `Global` class is mixing the `WithFilters` trait, you should now create a Filter class that inherits from [`HttpFilters`](api/scala/play/api/http/HttpFilters.html), and place it in the empty package. Read [[here|ScalaHttpFilters]] for more details.


## Java

* `GlobalSettings.beforeStart` and `GlobalSettings.onStart`:  Anything that needs to happen on start up should now be happening in the constructor of a dependency injected class. A class will perform its initialization when the dependency injection framework loads it. If you need eager initialization (for example, because you need to execute some code *before* the application is actually started), [[define an eager binding|JavaDependencyInjection#Eager-bindings]].

* `GlobalSettings.onStop`: Add a dependency to [`ApplicationLifecycle`](api/java/play/inject/ApplicationLifecycle.html) on the class that needs to register a stop hook. Then, move the implementation of your `GlobalSettings.onStop` method inside the `Promise` passed to the `ApplicationLifecycle.addStopHook`. Read [[Stopping/cleaning-up|JavaDependencyInjection#Stopping/cleaning-up]] for more information.

* `GlobalSettings.onError`: Create a class that inherits from [`HttpErrorHandler`](api/java/play/http/HttpErrorHandler.html), and move the implementation of your `GlobalSettings.onError` inside the `HttpErrorHandler.onServerError` method. Read [[Error Handling|JavaErrorHandling]] for more information.

* `GlobalSettings.onRequest`: Create a class that inherits from [`DefaultHttpRequestHandler`](api/java/play/http/DefaultHttpRequestHandler.html), and move the implementation of your `GlobalSettings.onRequest` method inside the `DefaultHttpRequestHandler.createAction` method. Read [[Request Handlers|JavaActionCreator]] for more information.

* `GlobalSettings.onRouteRequest`: There is no simple migration for this method when using the Java API. If you need this, you will have to keep your Global class around for a little longer.

* `GlobalSettings.onHandlerNotFound`: Create a class that inherits from [`HttpErrorHandler`](api/java/play/http/HttpErrorHandler.html), and provide an implementation for `HttpErrorHandler.onClientError`. Read [[Error Handling|JavaErrorHandling]] for more information.
Note that `HttpErrorHandler.onClientError` takes a `statusCode` in argument, hence your implementation should boil down to:

```java
if(statusCode == play.mvc.Http.Status.NOT_FOUND) {
  // move your implementation of `GlobalSettings.onHandlerNotFound` here
}
```

* `GlobalSettings.onBadRequest`: Create a class that inherits from [`HttpErrorHandler`](api/java/play/http/HttpErrorHandler.html), and provide an implementation for `HttpErrorHandler.onClientError`. Read [[Error Handling|JavaErrorHandling]] for more information.
Note that `HttpErrorHandler.onClientError` takes a `statusCode` in argument, hence your implementation should boil down to:

```java
if(statusCode == play.mvc.Http.Status.BAD_REQUEST) {
  // move your implementation of `GlobalSettings.onBadRequest` here
}
```

* `GlobalSettings.onLoadConfig`: Specify all configuration in your config file or create your own ApplicationLoader (see [[GuiceApplicationBuilder.loadConfig|JavaDependencyInjection#Advanced:-Extending-the-GuiceApplicationLoader]]).

* `GlobalSettings.filters`: Create a class that inherits from [`HttpFilters`](api/java/play/http/HttpFilters.html), and provide an implementation for `HttpFilter.filters`. Read [[Http Filters|JavaHttpFilters]] for more information.<|MERGE_RESOLUTION|>--- conflicted
+++ resolved
@@ -1,8 +1,4 @@
-<<<<<<< HEAD
-<!--- Copyright (C) 2009-2020 Lightbend Inc. <https://www.lightbend.com> -->
-=======
 <!--- Copyright (C) Lightbend Inc. <https://www.lightbend.com> -->
->>>>>>> e183b053
 # Removing `GlobalSettings`
 
 If you are keen to use dependency injection, we are recommending that you move out of your `GlobalSettings` implementation class as much code as possible. Ideally, you should be able to refactor your code so that it is possible to eliminate your `GlobalSettings` class altogether.
