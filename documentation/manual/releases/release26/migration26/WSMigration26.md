<<<<<<< HEAD
<!--- Copyright (C) 2009-2020 Lightbend Inc. <https://www.lightbend.com> -->
=======
<!--- Copyright (C) Lightbend Inc. <https://www.lightbend.com> -->
>>>>>>> e183b053
# Play WS Migration Guide

Play WS now has a standalone version - [https://github.com/playframework/play-ws](https://github.com/playframework/play-ws) - that can be used outside a Play project. If you have a Play sbt project, you can still add WS by adding the following line to your `build.sbt`:
 
```scala
libraryDependencies += ws
```

This includes the `play-ahc-ws` module, which wraps the standalone version with Play Dependency Injection bindings and components, configuration and anything else that is necessary to better integrate it.


And if you want to use the cache support, you need to add `ws`, `ehcache` and [[enable and configure cache|WsCache]]:

```scala
libraryDependencies += ws
libraryDependencies += ehcache
```

If you want to use it in a non Play project, it can be added to an sbt project with:

```scala
libraryDependencies += "com.typesafe.play" %% "play-ahc-ws-standalone" % "1.0.1"
libraryDependencies += "com.typesafe.play" %% "play-ws-standalone-json" % "1.0.1"
libraryDependencies += "com.typesafe.play" %% "play-ws-standalone-xml" % "1.0.1"
```

## Package changes

Play WS historically consisted of two libraries, `ws` and `playWs`, containing the Scala and Java APIs respectively, each individually creating an AsyncHTTPClient behind the scenes.  There is now only one `play-ahc-ws` library, which contains both Scala and Java `WSClient` instances, and both point to a singleton `AsyncHttpClient` provider.

## Project changes

Play WS now exists as a Play specific wrapper on top of a standalone WS library, which does not depend on Play classes, and which uses package renamed "shaded" versions of AsyncHttpClient, Signpost, and Netty 4.0.

By providing a standalone WS version and using shaded libraries, WS is more flexible and has fewer collisions with other libraries and projects.

The Play WS API extends Standalone WS `post` with `Http.Multipart` and `Multipart` types that are only available in Play, for example:

```scala
def withBody(body: Source[MultipartFormData.Part[Source[ByteString, _]], _]): Self 
```

Signpost OAuth has been changed so that instead of using the Commons HTTPClient OAuthProvider, it now uses the DefaultOAuthProvider, which uses HTTPURLConnection under the hood.

## API changes

### Scala

The `WSAPI` class has been removed.  The `WSClient` interface is the point of entry for the WS API.

`WSRequest` had a `withBody[T](body: T)(implicit writable: play.api.http.Writable[T])` method has been replaced as it was difficult to track the behavior of `Writable`. There is now a custom `BodyWritable[T]` type class that fills the same function, and which has type class instances defined in Standalone WS:

```scala
override def withBody[T: BodyWritable](body: T)
```

The deprecated Scala singleton object `play.api.libs.ws.WS` has been removed.  An instance of `WSClient` should be used instead.  If compile time dependency injection is being used, then the `AhcWSComponents` trait should be mixed in.

For Guice, there is a `WSClient` available in the system:

```scala
class MyService @Inject()(ws: WSClient) {
   def call(): Unit = {     
     ws.url("http://localhost:9000/foo").get()
   }
}
```

If you cannot use an injected WSClient instance, then you can also create your [[own instance of WSClient|ScalaWS#using-wsclient]], but you are then responsible for managing the lifecycle of the client.

If you are running a functional test, you can use the `play.api.test.WsTestClient`, which will start up and shut down a standalone WSClient instance:

```scala
play.api.test.WsTestClient.withClient { ws =>
  ws.url("http://localhost:9000/foo").get()
}
```

The `ning` package has been replaced by the `ahc` package, and the Ning* classes replaced by AHC*.

A normal `WSResponse` instance is returned from `stream()` instead of `StreamedResponse`.  You should call `response.bodyAsSource` to return the streamed result.

There are some naming changes with deprecations to make things more explicit on `play.api.libs.ws.WSRequest`. Extra care should be exercised when migrating these:
- [`WsRequest.withHeaders`](https://playframework.com/documentation/2.6.x/api/scala/index.html#play.api.libs.ws.WSRequest@withHeaders\(headers:\(String,String\)*\):WSRequest.this.Self) is now [`WsRequest.addHttpHeaders`](https://playframework.com/documentation/2.6.x/api/scala/index.html#play.api.libs.ws.WSRequest@addHttpHeaders\(hdrs:\(String,String\)*\):StandaloneWSRequest.this.Self) (same behaviour) or [`WsRequest.withHttpHeaders`](https://playframework.com/documentation/2.6.x/api/scala/index.html#play.api.libs.ws.WSRequest@withHttpHeaders\(headers:\(String,String\)*\):WSRequest.this.Self) (throws away existing headers)
- [`WsRequest.withQueryString`](https://playframework.com/documentation/2.6.x/api/scala/index.html#play.api.libs.ws.WSRequest@withQueryString\(parameters:\(String,String\)*\):WSRequest.this.Self) is now [`WsRequest.addQueryStringParameters`](https://playframework.com/documentation/2.6.x/api/scala/index.html#play.api.libs.ws.WSRequest@addQueryStringParameters\(parameters:\(String,String\)*\):StandaloneWSRequest.this.Self) (same behaviour) or [`WsRequest.withQueryStringParameters`](https://playframework.com/documentation/2.6.x/api/scala/index.html#play.api.libs.ws.WSRequest@withQueryStringParameters\(parameters:\(String,String\)*\):WSRequest.this.Self) (throws away existing query string)

### Java

In Java, the `play.libs.ws.WS` class has been deprecated.  An injected `WSClient` instance should be used instead.

```java
public class MyService {
     private final WSClient ws;

     @Inject
     public MyService(WSClient ws) {
         this.ws = ws;
     }

     public void call() {     
         ws.url("http://localhost:9000/foo").get();
     }
}
```

If you cannot use an injected WSClient instance, then you can also create your [[own instance of WSClient|JavaWS#using-wsclient]], but you are then responsible for managing the lifecycle of the client.

If you are running a functional test, you can use the `play.test.WsTestClient`, which will start up and shut down a standalone `WSClient` instance:

```java
WSClient ws = play.test.WsTestClient.newClient(19001);
...
ws.close();
```

A normal `WSResponse` instance is returned from `stream()` instead of `StreamedResponse`.  You should call `response.getBodyAsSource()` to return the streamed result.<|MERGE_RESOLUTION|>--- conflicted
+++ resolved
@@ -1,8 +1,4 @@
-<<<<<<< HEAD
-<!--- Copyright (C) 2009-2020 Lightbend Inc. <https://www.lightbend.com> -->
-=======
 <!--- Copyright (C) Lightbend Inc. <https://www.lightbend.com> -->
->>>>>>> e183b053
 # Play WS Migration Guide
 
 Play WS now has a standalone version - [https://github.com/playframework/play-ws](https://github.com/playframework/play-ws) - that can be used outside a Play project. If you have a Play sbt project, you can still add WS by adding the following line to your `build.sbt`:
