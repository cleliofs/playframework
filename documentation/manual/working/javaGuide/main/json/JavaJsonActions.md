<<<<<<< HEAD
<!--- Copyright (C) 2009-2020 Lightbend Inc. <https://www.lightbend.com> -->
=======
<!--- Copyright (C) Lightbend Inc. <https://www.lightbend.com> -->
>>>>>>> e183b053
# Handling and serving JSON

In Java, Play uses the [Jackson](https://github.com/FasterXML/jackson#documentation) JSON library to convert objects to and from JSON. Play's actions work with the `JsonNode` type and the framework provides utility methods for conversion in the `play.libs.Json` API.

## Mapping Java objects to JSON

Jackson allows you to easily convert Java objects to JSON by looking at field names, getters and setters. As an example we'll use the following simple Java object:

@[person-class](code/javaguide/json/JavaJsonActions.java)

We can parse the JSON representation of the object and create a new `Person`:

@[to-json](code/javaguide/json/JavaJsonActions.java)

Similarly, we can write the `Person` object to a `JsonNode`:

@[from-json](code/javaguide/json/JavaJsonActions.java)

## Handling a JSON request

A JSON request is an HTTP request using a valid JSON payload as request body. Its `Content-Type` header must specify the `text/json` or `application/json` MIME type.

By default an action uses an **any content** body parser, which you can use to retrieve the body as JSON (actually as a Jackson `JsonNode`):

@[json-request-as-anycontent](code/javaguide/json/JavaJsonActions.java)

@[json-request-as-anyclazz](code/javaguide/json/JavaJsonActions.java)

Of course it’s way better (and simpler) to specify our own `BodyParser` to ask Play to parse the content body directly as JSON:

@[json-request-as-json](code/javaguide/json/JavaJsonActions.java)

> **Note:** This way, a 400 HTTP response will be automatically returned for non JSON requests with Content-type set to application/json.

You can test it with **`curl`** from a command line:

```bash
curl
  --header "Content-type: application/json"
  --request POST
  --data '{"name": "Guillaume"}'
  http://localhost:9000/sayHello
```

It replies with:

```http
HTTP/1.1 200 OK
Content-Type: text/plain; charset=utf-8
Content-Length: 15

Hello Guillaume
```

## Serving a JSON response

In our previous example we handled a JSON request, but replied with a `text/plain` response. Let’s change that to send back a valid JSON HTTP response:

@[json-response](code/javaguide/json/JavaJsonActions.java)

Now it replies with:

```http
HTTP/1.1 200 OK
Content-Type: application/json; charset=utf-8

{"exampleField1":"foobar","exampleField2":"Hello world!"}
```

You can also return a Java object and have it automatically serialized to JSON by the Jackson library:

@[json-response-dao](code/javaguide/json/JavaJsonActions.java)

## Advanced usage

There are two possible ways to customize the `ObjectMapper` for your application.

### Configurations in `application.conf`

Because Play uses Akka Jackson serialization support, you can configure the `ObjectMapper` based on your application needs. The [documentation for jackson-databind Features](https://github.com/FasterXML/jackson-databind/wiki/JacksonFeatures) explains how you can further customize JSON conversion process, including [Mapper](https://github.com/FasterXML/jackson-databind/wiki/Mapper-Features), [Serialization](https://github.com/FasterXML/jackson-databind/wiki/Serialization-Features) and [Deserialization](https://github.com/FasterXML/jackson-databind/wiki/Deserialization-Features) features.

If you would like to use Play's `Json` APIs (`toJson`/`fromJson`) with a customized `ObjectMapper`, you need to add the custom configurations in your `application.conf`. For example, if you want to add a new [module for Joda types](https://github.com/FasterXML/jackson-datatype-joda)

```HOCON
akka.serialization.jackson.play.jackson-modules += "com.fasterxml.jackson.datatype.joda.JodaModule"
```

Or to add set a serialization configuration:

```HOCON
akka.serialization.jackson.play.serialization-features.WRITE_NUMBERS_AS_STRINGS=true
```

### Custom binding for `ObjectMapper`

If you still want to take completely over the `ObjectMapper` creation, this is possible by overriding its binding configuration. You first need to disable the default `ObjectMapper` module in your `application.conf`

```HOCON
play.modules.disabled += "play.core.ObjectMapperModule"
```

Then you can create a provider for your `ObjectMapper`:

@[custom-java-object-mapper](code/javaguide/json/JavaJsonCustomObjectMapper.java)

And bind it via Guice as an eager singleton so that the `ObjectMapper` will be set into the `Json` helper:

@[custom-java-object-mapper2](code/javaguide/json/JavaJsonCustomObjectMapperModule.java)

Afterwards enable the Module:

```HOCON
play.modules.enabled += "path.to.JavaJsonCustomObjectMapperModule"
```<|MERGE_RESOLUTION|>--- conflicted
+++ resolved
@@ -1,8 +1,4 @@
-<<<<<<< HEAD
-<!--- Copyright (C) 2009-2020 Lightbend Inc. <https://www.lightbend.com> -->
-=======
 <!--- Copyright (C) Lightbend Inc. <https://www.lightbend.com> -->
->>>>>>> e183b053
 # Handling and serving JSON
 
 In Java, Play uses the [Jackson](https://github.com/FasterXML/jackson#documentation) JSON library to convert objects to and from JSON. Play's actions work with the `JsonNode` type and the framework provides utility methods for conversion in the `play.libs.Json` API.
