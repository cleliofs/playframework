<<<<<<< HEAD
<!--- Copyright (C) 2009-2020 Lightbend Inc. <https://www.lightbend.com> -->
=======
<!--- Copyright (C) Lightbend Inc. <https://www.lightbend.com> -->
>>>>>>> e183b053
# Testing with Guice

If you're using Guice for [[dependency injection|JavaDependencyInjection]] then you can directly configure how components and applications are created for tests. This includes adding extra bindings or overriding existing bindings.

## GuiceApplicationBuilder

[GuiceApplicationBuilder](api/java/play/inject/guice/GuiceApplicationBuilder.html) provides a builder API for configuring the dependency injection and creation of an [Application](api/java/play/Application.html).

### Imports

The main imports you'll need for building applications with Guice are:

@[builder-imports](code/tests/guice/JavaGuiceApplicationBuilderTest.java)

### Environment

The [Environment](api/java/play/Environment.html), or parts of the environment such as the root path, mode, or class loader for an application, can be specified. The configured environment will be used for loading the application configuration, it will be used when loading modules and passed when deriving bindings from Play modules, and it will be injectable into other components.

@[set-environment](code/tests/guice/JavaGuiceApplicationBuilderTest.java)
@[set-environment-values](code/tests/guice/JavaGuiceApplicationBuilderTest.java)

### Configuration

Additional configuration can be added. This configuration will always be in addition to the configuration loaded automatically for the application. When existing keys are used the new configuration will be preferred.

@[add-configuration](code/tests/guice/JavaGuiceApplicationBuilderTest.java)

The automatic loading of configuration from the application environment can also be overridden. This will completely replace the application configuration. For example:

@[override-configuration](code/tests/guice/JavaGuiceApplicationBuilderTest.java)

### Bindings and Modules

The bindings used for dependency injection are completely configurable. The builder methods support [[Play Modules and Bindings|JavaDependencyInjection]] and also Guice Modules.

#### Additional bindings

Additional bindings, via Play modules, Play bindings, or Guice modules, can be added:

@[bind-imports](code/tests/guice/JavaGuiceApplicationBuilderTest.java)
@[add-bindings](code/tests/guice/JavaGuiceApplicationBuilderTest.java)

#### Override bindings

Bindings can be overridden using Play bindings, or modules that provide  bindings. For example:

@[override-bindings](code/tests/guice/JavaGuiceApplicationBuilderTest.java)

#### Disable modules

Any loaded modules can be disabled by class name:

@[disable-modules](code/tests/guice/JavaGuiceApplicationBuilderTest.java)

#### Loaded modules

Modules are automatically loaded from the classpath based on the `play.modules.enabled` configuration. This default loading of modules can be overridden. For example:

@[guiceable-imports](code/tests/guice/JavaGuiceApplicationBuilderTest.java)
@[load-modules](code/tests/guice/JavaGuiceApplicationBuilderTest.java)


## GuiceInjectorBuilder

[GuiceInjectorBuilder](api/java/play/inject/guice/GuiceInjectorBuilder.html) provides a builder API for configuring Guice dependency injection more generally. This builder does not load configuration or modules automatically from the environment like `GuiceApplicationBuilder`, but provides a completely clean state for adding configuration and bindings. The common interface for both builders can be found in [GuiceBuilder](api/java/play/inject/guice/GuiceBuilder.html). A Play [Injector](api/java/play/inject/Injector.html) is created. Here's an example of instantiating a component using the injector builder:

@[injector-imports](code/tests/guice/JavaGuiceApplicationBuilderTest.java)
@[bind-imports](code/tests/guice/JavaGuiceApplicationBuilderTest.java)
@[injector-builder](code/tests/guice/JavaGuiceApplicationBuilderTest.java)


## Overriding bindings in a functional test

Here is a full example of replacing a component with a mock component for testing. Let's start with a component, that has a default implementation and a mock implementation for testing:

@[component](code/tests/guice/Component.java)

@[default-component](code/tests/guice/DefaultComponent.java)

@[mock-component](code/tests/guice/MockComponent.java)

This component is loaded automatically using a module:

@[component-module](code/tests/guice/ComponentModule.java)

And the component is used in a controller:

@[controller](code/tests/guice/controllers/Application.java)

To build an `Application` to use in [[functional tests|JavaFunctionalTest]] we can simply override the binding for the component:

@[builder-imports](code/tests/guice/JavaGuiceApplicationBuilderTest.java)
@[bind-imports](code/tests/guice/JavaGuiceApplicationBuilderTest.java)
@[override-bindings](code/tests/guice/JavaGuiceApplicationBuilderTest.java)

This application can be used with test helpers such as `running` and `WithApplication`.<|MERGE_RESOLUTION|>--- conflicted
+++ resolved
@@ -1,8 +1,4 @@
-<<<<<<< HEAD
-<!--- Copyright (C) 2009-2020 Lightbend Inc. <https://www.lightbend.com> -->
-=======
 <!--- Copyright (C) Lightbend Inc. <https://www.lightbend.com> -->
->>>>>>> e183b053
 # Testing with Guice
 
 If you're using Guice for [[dependency injection|JavaDependencyInjection]] then you can directly configure how components and applications are created for tests. This includes adding extra bindings or overriding existing bindings.
