<<<<<<< HEAD
<!--- Copyright (C) 2009-2020 Lightbend Inc. <https://www.lightbend.com> -->
=======
<!--- Copyright (C) Lightbend Inc. <https://www.lightbend.com> -->
>>>>>>> e183b053
# Coordinated Shutdown

Play 2.6 incorporated the use of Akka's [Coordinated Shutdown](https://doc.akka.io/docs/akka/2.6/actors.html?language=scala#coordinated-shutdown) but still didn't rely on it completely. Since Play 2.7, Coordinated Shutdown is responsible for the complete shutdown of Play. In production, the trigger to invoke the clean shutdown could be a `SIGTERM` or, if your Play process is part of an Akka Cluster, a [`Downing`](https://doc.akka.io/docs/akka/2.6/cluster-usage.html) event.

> **Note**: If you are using Play embedded or if you manually handle `Application`'s and `Server`'s on your tests, the migration to Coordinated Shutdown inside Play can affect your shutdown process since using Coordinated Shutdown introduces small changes on the dependent lifecycles of the `Application` and the `Server`: 1) invoking `Server#stop` MUST stop the `Server` and MUST also stop the `Application` running on that `Server`; and 2) invoking `Application#stop` MUST stop the `Application` and MAY also stop the `Server` where the application is running.

## How does it compare to `ApplicationLifecycle`?

Coordinated Shutdown offers several phases where you may register tasks as opposed to `ApplicationLifecycle` only offering a single way to register stop hooks. The traditional `ApplicationLifecycle` stop hooks were a sequence of operations Play would decide the order they were run on. Coordinated Shutdown uses a collection of phases organised in a directed acyclic graph (DAG) where all tasks in a single phase run in parallel. This means that if you moved your cleanup code from `ApplicationLifecycle` to Coordinated Shutdown you will now have to also specify on what phase should the code run. You could use Coordinated Shutdown over `ApplicationLifecycle` if you want fine-grained control over the order in which seemingly unrelated parts of the application should shutdown. For example, if you wanted to signal over the open websockets that the application is going down, you can register a task on the phase named `before-service-unbind` and make that task push a signal message to the websocket clients. `before-service-unbind` is granted to happen before `service-unbind` which is the phase in which, you guessed it, the server connections are unbound. Unbinding the connections will still allow in-flight requests to complete though.

Play's DI exposes an instance of `CoordinatedShutdown`. If you want to migrate from `ApplicationLifecycle` to Coordinated Shutdown, wherever you requested an instance of `ApplicationLifecycle` to be injected you may now request an instance of `CoordinatedShutdown`.

A `CoordinatedShutdown` instance is bound to an `ActorSystem` instance. In those environments where the `Server` and the `Application` share the `ActorSystem` both `Server` and `Application` will be stopped when either one is stopped. You can find more details on the new section on [[Coordinated Shutdown on the Play manual|Shutdown]] or you can have a look at Akka's [reference docs on Coordinated Shutdown](https://doc.akka.io/docs/akka/2.6/actors.html?language=scala#coordinated-shutdown). 

## Shutdown sequence

Coordinated Shutdown is released with a set of default phases organised as a directed acyclic graph (DAG). You can create new phases and overwrite the default values so existing phases depend on yours. Here's a list of the most relevant phases shipped in Akka and used by Play by default:

```
  before-service-unbind
  service-unbind
  service-requests-done
  service-stop
  // few cluster-related phases only meant for internal use
  before-actor-system-terminate
  actor-system-terminate
```

The list above mentions the relevant phases in the order they'll run by default. Follow the [Akka docs](https://doc.akka.io/docs/akka/2.6/actors.html?language=scala#coordinated-shutdown) to change this behavior.

Note the `ApplicationLifecycle#stopHooks` that you don't migrate to Coordinated Shutdown tasks will still run in reverse order of creation and they will run inside `CoordinatedShutdown` during the `service-stop` phase. That is, Coordinated Shutdown considers all `ApplicationLifecycle#stopHooks` like a single task. Coordinated Shutdown gives you the flexibility of running a shutdown task on a different phase. Your current code using `ApplicationLifecycle#stopHooks` should be fine but consider reviewing how and when it's invoked. If, for example, you have an actor which periodically does some database operation then the actor needs a database connection. Depending on how the two are created it's possible your database connection pool is closed in an `ApplicationLifecycle#stopHook` which happens in the `service-stop` phase but your actor might now be closed on the `actor-system-terminate` phase which happens later.

Continue using `ApplicationLifecycle#stopHooks` if running your cleanup code in the `service-stop` phase is coherent with your usage.

To opt-in to using Coordinated Shutdown tasks you need to inject a `CoordinatedShutdown` instance and use `addTask` as the example below:


Scala
: @[shutdown-task](code/shutdown/ResourceAllocatingScalaClass.scala)

Java
: @[shutdown-task](code/shutdown/ResourceAllocatingJavaClass.java)

## Shutdown triggers

A Play process is usually terminated via a `SIGTERM` signal. When the Play process receives the signal, a JVM shutdown hook is run causing the server to stop via invoking Coordinated Shutdown.

Other possible triggers differ from `SIGTERM` slightly. While `SIGTERM` is handled in an outside-in fashion, you may trigger a shutdown from your code (or a library may detect a cause to trigger the shutdown). For example when running your Play process as part of an Akka Cluster or adding an endpoint on your API that would allow an admin or an orchestrator to trigger a programmatic shutdown. In these scenarios the shutdown is inside out: all the phases of the Coordinated Shutdown list are run in the appropriate order, but the Actor System will terminate before the JVM shutdown hook runs.

When developing your Play application, you should consider all the termination triggers and what steps and in which order they will run.

## Limitations

Akka Coordinated Shutdown ships with some settings making it very configurable. Despite that, using Akka Coordinated Shutdown within Play lifecycle makes some of these settings invalid. One such setting is `akka.coordinated-shutdown.exit-jvm`. Enabling `akka.coordinated-shutdown.exit-jvm` in a Play project will cause a deadlock at shutdown preventing your process to ever complete. In general, the default values tuning Akka Coordinated Shutdown should be fine in all Production, Development and Test modes.<|MERGE_RESOLUTION|>--- conflicted
+++ resolved
@@ -1,8 +1,4 @@
-<<<<<<< HEAD
-<!--- Copyright (C) 2009-2020 Lightbend Inc. <https://www.lightbend.com> -->
-=======
 <!--- Copyright (C) Lightbend Inc. <https://www.lightbend.com> -->
->>>>>>> e183b053
 # Coordinated Shutdown
 
 Play 2.6 incorporated the use of Akka's [Coordinated Shutdown](https://doc.akka.io/docs/akka/2.6/actors.html?language=scala#coordinated-shutdown) but still didn't rely on it completely. Since Play 2.7, Coordinated Shutdown is responsible for the complete shutdown of Play. In production, the trigger to invoke the clean shutdown could be a `SIGTERM` or, if your Play process is part of an Akka Cluster, a [`Downing`](https://doc.akka.io/docs/akka/2.6/cluster-usage.html) event.
