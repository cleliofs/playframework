<<<<<<< HEAD
<!--- Copyright (C) 2009-2020 Lightbend Inc. <https://www.lightbend.com> -->
=======
<!--- Copyright (C) Lightbend Inc. <https://www.lightbend.com> -->
>>>>>>> e183b053
# Configuring logging

Play uses SLF4J for logging, backed by [Logback](http://logback.qos.ch/) as its default logging engine.  See the [Logback documentation](http://logback.qos.ch/manual/configuration.html) for details on configuration.

## Default configuration

In dev mode Play uses the following default configuration:

@[](/confs/play-logback/logback-play-dev.xml)

Play uses the following default configuration in production:

@[](/confs/play-logback/logback-play-default.xml)

A few things to note about these configurations:

* These default configs specify only a console logger which outputs only 10 lines of an exception stack trace.
* Play uses ANSI color codes by default in level messages.
* For production, the default config puts the console logger behind the logback [AsyncAppender](http://logback.qos.ch/manual/appenders.html#AsyncAppender).  For details on the performance implications on this, see this [blog post](https://blog.overops.com/how-to-instantly-improve-your-java-logging-with-7-logback-tweaks/).
* In order to guarantee that logged messages have had a chance to be processed by asynchronous appenders (including the TCP appender) and ensure background threads have been stopped, you'll need to cleanly shut down logback when your application exits. For details on a shutdown hook, see this [documentation](http://logback.qos.ch/manual/configuration.html#shutdownHook). Also [you must specify](https://jira.qos.ch/browse/LOGBACK-1090) DelayingShutdownHook explicitly: `<shutdownHook class="ch.qos.logback.core.hook.DelayingShutdownHook"/>` .

To add a file logger, add the following appender to your `conf/logback.xml` file:

```xml
<appender name="FILE" class="ch.qos.logback.core.FileAppender">
    <file>${application.home:-.}/logs/application.log</file>
    <encoder>
        <pattern>%date [%level] from %logger in %thread - %message%n%xException</pattern>
    </encoder>
</appender>
```

Optionally use the async appender to wrap the `FileAppender`:
```xml
<appender name="ASYNCFILE" class="ch.qos.logback.classic.AsyncAppender">
    <appender-ref ref="FILE" />
</appender>
```

Add the necessary appender(s) to the root:
```xml
<root level="WARN">
    <appender-ref ref="ASYNCFILE" />
    <appender-ref ref="ASYNCSTDOUT" />
</root>
```

## Security Logging

A security marker has been added for security related operations in Play, and failed security checks now log  at WARN level, with the security marker set.  This ensures that developers always know why a particular request is failing, which is important now that security filters are enabled by default in Play.

The security marker also allows security failures to be triggered or filtered distinct from normal logging.  For example, to disable all logging with the SECURITY marker set, add the following lines to the `logback.xml` file:

```xml
<turboFilter class="ch.qos.logback.classic.turbo.MarkerFilter">
    <Marker>SECURITY</Marker>
    <OnMatch>DENY</OnMatch>
</turboFilter>
```

In addition, log events using the security marker can also trigger a message to a Security Information & Event Management (SEIM) engine for further processing.

## Using a custom application loader

Note that when using a custom application loader that does not extend the default `GuiceApplicationLoader` (for example when using [[compile-time dependency injection|ScalaCompileTimeDependencyInjection]]), the `LoggerConfigurator` needs to be manually invoked to pick up your custom configuration. You can do this with code like the following:

@[basicextended](../../scalaGuide/main/dependencyinjection/code/CompileTimeDependencyInjection.scala)

## Custom configuration

For any custom configuration, you will need to specify your own Logback configuration file.

### Using a configuration file from project source

You can provide a default logging configuration by providing a file `conf/logback.xml`.

### Using an external configuration file

You can also specify a configuration file via a System property.  This is particularly useful for production environments where the configuration file may be managed outside of your application source.

> **Note**: The logging system gives top preference to configuration files specified by system properties, secondly to files in the `conf` directory, and lastly to the default. This allows you to customize your application's logging configuration and still override it for specific environments or developer setups.

#### Using `-Dlogger.resource`

Specify a configuration file to be loaded from the classpath:

```
$ start -Dlogger.resource=prod-logger.xml
```

#### Using `-Dlogger.file`

Specify a configuration file to be loaded from the file system:

```
$ start -Dlogger.file=/opt/prod/logger.xml
```

> **Note**: To see which file is being used, you can set a system property to debug it: `-Dlogback.debug=true`.

### Examples

Here's an example of configuration that uses a rolling file appender, as well as a separate appender for outputting an access log:

```xml
<configuration>

    <appender name="FILE" class="ch.qos.logback.core.rolling.RollingFileAppender">
        <file>${application.home:-.}/logs/application.log</file>
        <rollingPolicy class="ch.qos.logback.core.rolling.TimeBasedRollingPolicy">
            <!-- Daily rollover with compression -->
            <fileNamePattern>${application.home:-.}/logs/application-log-%d{yyyy-MM-dd}.gz</fileNamePattern>
            <!-- keep 30 days worth of history -->
            <maxHistory>30</maxHistory>
        </rollingPolicy>
        <encoder>
            <pattern>%date{yyyy-MM-dd HH:mm:ss ZZZZ} [%level] from %logger in %thread - %message%n%xException</pattern>
        </encoder>
    </appender>

    <appender name="SECURITY_FILE" class="ch.qos.logback.core.FileAppender">
        <filter class="ch.qos.logback.core.filter.EvaluatorFilter">
            <evaluator class="ch.qos.logback.classic.boolex.OnMarkerEvaluator">
                <marker>SECURITY</marker>
            </evaluator>
            <OnMismatch>DENY</OnMismatch>
            <OnMatch>ACCEPT</OnMatch>
        </filter>
        <file>${application.home:-.}/logs/security.log</file>
        <encoder>
            <pattern>%date [%level] [%marker] from %logger in %thread - %message%n%xException</pattern>
        </encoder>
    </appender>

    <appender name="ACCESS_FILE" class="ch.qos.logback.core.rolling.RollingFileAppender">
        <file>${application.home:-.}/logs/access.log</file>
        <rollingPolicy class="ch.qos.logback.core.rolling.TimeBasedRollingPolicy">
            <!-- daily rollover with compression -->
            <fileNamePattern>${application.home:-.}/logs/access-log-%d{yyyy-MM-dd}.gz</fileNamePattern>
            <!-- keep 1 week worth of history -->
            <maxHistory>7</maxHistory>
        </rollingPolicy>
        <encoder>
            <pattern>%date{yyyy-MM-dd HH:mm:ss ZZZZ} %message%n</pattern>
            <!-- this quadruples logging throughput -->
            <immediateFlush>false</immediateFlush>
        </encoder>
    </appender>

    <!-- additivity=false ensures access log data only goes to the access log -->
    <logger name="access" level="INFO" additivity="false">
        <appender-ref ref="ACCESS_FILE" />
    </logger>

    <root level="INFO">
        <appender-ref ref="FILE"/>
        <appender-ref ref="SECURITY_FILE"/>
    </root>

</configuration>
```

This demonstrates a few useful features:

* It uses `RollingFileAppender` which can help manage growing log files. See more [details here](http://logback.qos.ch/manual/appenders.html#SizeAndTimeBasedRollingPolicy).
* It writes log files to a directory external to the application so they will not affected by upgrades, etc.
* The `FILE` appender uses an expanded message format that can be parsed by third party log analytics providers such as Sumo Logic.
* The `access` logger is routed to a separate log file using the `ACCESS_FILE` appender.
* Any log messages sent with the "SECURITY" marker attached are logged to the `security.log` file using the [EvaluatorFilter](http://logback.qos.ch/manual/filters.html#evalutatorFilter) and the [OnMarkerEvaluator](http://logback.qos.ch/manual/appenders.html#OnMarkerEvaluator).
* All loggers are set to a threshold of `INFO` which is a common choice for production logging.

> **Note**: the `file` tag is optional and you can omit it if you want to avoid file renaming. See [Logback docs](http://logback.qos.ch/codes.html#renamingError) for more information.

## Including Properties

By default, only the property `application.home` is exported to the logging framework, meaning that files can be referenced relative to the Play application:

```xml
 <file>${application.home:-}/example.log</file>
```

If you want to reference properties that are defined in the `application.conf` file, you can add `play.logger.includeConfigProperties=true` to your application.conf file.  When the application starts, all properties defined in configuration will be available to the logger:

```xml
<appender name="STDOUT" class="ch.qos.logback.core.ConsoleAppender">
    <encoder>
        <pattern>context = ${my.property.defined.in.application.conf} %message%n</pattern>
    </encoder>
</appender>
```

## Akka logging configuration

Akka system logging can be done by changing the `akka` logger to INFO.

```xml
<!-- Set logging for all Akka library classes to INFO -->
<logger name="akka" level="INFO" />
<!-- Set a specific actor to DEBUG -->
<logger name="actors.MyActor" level="DEBUG" />
```

You may also wish to configure an appender for the Akka loggers that includes useful properties such as thread and actor address.  For more information about configuring Akka's logging, including details on Logback and Slf4j integration, see the [Akka documentation](https://doc.akka.io/docs/akka/2.6/logging.html?language=scala).

## Using a Custom Logging Framework

Play uses Logback by default, but it is possible to configure Play to use another logging framework as long as there is an SLF4J adapter for it.  To do this, the `PlayLogback` sbt plugin must be disabled using `disablePlugins`:

```scala
lazy val root = (project in file("."))
  .enablePlugins(PlayScala)
  .disablePlugins(PlayLogback)
```

From there, a custom logging framework can be used.  Here, Log4J 2 is used as an example.

```scala
libraryDependencies ++= Seq(
  "org.apache.logging.log4j" % "log4j-slf4j-impl" % "2.4.1",
  "org.apache.logging.log4j" % "log4j-api" % "2.4.1",
  "org.apache.logging.log4j" % "log4j-core" % "2.4.1"
)
```

Once the libraries and the SLF4J adapter are loaded, the `log4j.configurationFile` system property can be set on the command line as usual.

If custom configuration depending on Play's mode is required, you can do additional customization with the `LoggerConfigurator`.  To do this, add a `logger-configurator.properties` to the classpath, with

```properties
play.logger.configurator=Log4J2LoggerConfigurator
```

And then extend LoggerConfigurator with any customizations:

Java
: @[log4j2-class](code/JavaLog4JLoggerConfigurator.java)

Scala
: @[log4j2-class](code/Log4j2LoggerConfigurator.scala)<|MERGE_RESOLUTION|>--- conflicted
+++ resolved
@@ -1,8 +1,4 @@
-<<<<<<< HEAD
-<!--- Copyright (C) 2009-2020 Lightbend Inc. <https://www.lightbend.com> -->
-=======
 <!--- Copyright (C) Lightbend Inc. <https://www.lightbend.com> -->
->>>>>>> e183b053
 # Configuring logging
 
 Play uses SLF4J for logging, backed by [Logback](http://logback.qos.ch/) as its default logging engine.  See the [Logback documentation](http://logback.qos.ch/manual/configuration.html) for details on configuration.
