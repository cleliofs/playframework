<<<<<<< HEAD
<!--- Copyright (C) 2009-2020 Lightbend Inc. <https://www.lightbend.com> -->
=======
<!--- Copyright (C) Lightbend Inc. <https://www.lightbend.com> -->
>>>>>>> e183b053
# Extending Play with modules

At its core, Play is a very lightweight HTTP server, providing mechanisms for serving HTTP requests, but not much else. Additional functionality in Play is provided through the use of Play modules.

## What is a module?

There is no strict definition in Play of what a module is or isn't - a module could be just a library that provides some helper methods to help you do something, or it could be a full framework providing complex functionality such as user management. Some modules are built in to Play, others are written and maintained by members of the Play community.

Some modules provide components - objects that represent resources, for example a database connection.  These objects may have a lifecycle and need to be started and stopped when the application starts and stops, and they may hold some state such as a cache. Play provides a variety of mechanisms for accessing and using these components. Components are not only provided by modules, they may be provided by the application themselves.

## Accessing modules

One of the earliest decisions that you need to make when starting a new Play project is how you will access the components provided by modules. Components are accessed through the use of a dependency injection mechanism, where rather than having your components look up other components in the system, your components declare what other components they need, and the system injects those components into your components.

At its core, Play is agnostic to any particular form of dependency injection, however out of the box Play provides and we recommend that you use [Guice](https://github.com/google/guice). The remainder of this documentation will assume that this is the decision that you have made, however there will be examples of how to integrate with other dependency injection mechanisms.

You can read more about dependency injection in [[Scala|ScalaDependencyInjection]] or [[Java|JavaDependencyInjection]].

## Community modules

Play has a list of [[community-developed modules|ModuleDirectory]] that may provide functionality you need or serve as examples of how to write a module.<|MERGE_RESOLUTION|>--- conflicted
+++ resolved
@@ -1,8 +1,4 @@
-<<<<<<< HEAD
-<!--- Copyright (C) 2009-2020 Lightbend Inc. <https://www.lightbend.com> -->
-=======
 <!--- Copyright (C) Lightbend Inc. <https://www.lightbend.com> -->
->>>>>>> e183b053
 # Extending Play with modules
 
 At its core, Play is a very lightweight HTTP server, providing mechanisms for serving HTTP requests, but not much else. Additional functionality in Play is provided through the use of Play modules.
