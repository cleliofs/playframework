<<<<<<< HEAD
<!--- Copyright (C) 2009-2020 Lightbend Inc. <https://www.lightbend.com> -->
=======
<!--- Copyright (C) Lightbend Inc. <https://www.lightbend.com> -->
>>>>>>> e183b053
# Using CoffeeScript

[CoffeeScript](https://coffeescript.org/) is a small and elegant language that compiles into JavaScript. It provides a nice syntax for writing JavaScript code.

Compiled assets in Play must be defined in the `app/assets` directory. They are handled by the build process and CoffeeScript sources are compiled into standard JavaScript files. The generated JavaScript files are distributed as standard resources into the same `public/` folder as other unmanaged assets, meaning that there is no difference in the way you use them once compiled.

For example a CoffeeScript source file `app/assets/javascripts/main.coffee` will be available as a standard JavaScript resource, at `public/javascripts/main.js`.

CoffeeScript sources are compiled automatically during an `assets` command, or when you refresh any page in your browser while you are running in development mode. Any compilation errors will be displayed in your browser:

[[images/coffeeError.png]]

## Layout

Here is an example layout for using CoffeeScript in your projects:

```
app
 └ assets
    └ javascripts
       └ main.coffee   
```

You can use the following syntax to use the compiled JavaScript file in your template:

```html
<script src="@routes.Assets.at("javascripts/main.js")">
```

## Enablement and Configuration

CoffeeScript compilation is enabled by simply adding the plugin to your plugins.sbt file when using the `PlayJava` or `PlayScala` plugins:

```scala
addSbtPlugin("com.typesafe.sbt" % "sbt-coffeescript" % "1.0.1")
```

The plugin's default configuration is normally sufficient. However please refer to the [plugin's documentation](https://github.com/sbt/sbt-coffeescript#sbt-coffeescript) for information on how it may be configured.<|MERGE_RESOLUTION|>--- conflicted
+++ resolved
@@ -1,8 +1,4 @@
-<<<<<<< HEAD
-<!--- Copyright (C) 2009-2020 Lightbend Inc. <https://www.lightbend.com> -->
-=======
 <!--- Copyright (C) Lightbend Inc. <https://www.lightbend.com> -->
->>>>>>> e183b053
 # Using CoffeeScript
 
 [CoffeeScript](https://coffeescript.org/) is a small and elegant language that compiles into JavaScript. It provides a nice syntax for writing JavaScript code.
