--- conflicted
+++ resolved
@@ -1,8 +1,4 @@
-<<<<<<< HEAD
-<!--- Copyright (C) 2009-2020 Lightbend Inc. <https://www.lightbend.com> -->
-=======
 <!--- Copyright (C) Lightbend Inc. <https://www.lightbend.com> -->
->>>>>>> e183b053
 # Play enhancer
 
 The [Play enhancer](https://github.com/playframework/play-enhancer) is an sbt plugin that generates getters and setters for Java beans, and rewrites the code that accesses those fields to use the getters and setters.
