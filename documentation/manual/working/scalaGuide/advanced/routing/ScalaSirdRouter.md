<<<<<<< HEAD
<!--- Copyright (C) 2009-2020 Lightbend Inc. <https://www.lightbend.com> -->
=======
<!--- Copyright (C) Lightbend Inc. <https://www.lightbend.com> -->
>>>>>>> e183b053
# String Interpolating Routing DSL

Play provides a DSL for defining embedded routers called the *String Interpolating Routing DSL*, or sird for short.  This DSL has many uses, including embedding a light weight Play server, providing custom or more advanced routing capabilities to a regular Play application, and mocking REST services for testing.

Sird is based on a string interpolated extractor object.  Just as Scala supports interpolating parameters into strings for building strings (and any object for that matter), such as `s"Hello $to"`, the same mechanism can also be used to extract parameters out of strings, for example in case statements.

The DSL lives in the [`play.api.routing.sird`](api/scala/play/api/routing/sird/index.html) package. Typically, you will want to import this package, as well as a few other packages:

@[imports](code/ScalaSirdRouter.scala)

A simple example of its use is:

@[simple](code/ScalaSirdRouter.scala)

In this case, the `$to` parameter in the interpolated path pattern will extract a single path segment for use in the action.  The `GET` extractor extracts requests with the `GET` method.  It takes a `RequestHeader` and extracts the same `RequestHeader` parameter, it's only used as a convenient filter.  Other method extractors, including `POST`, `PUT` and `DELETE` are also supported.

Like Play's compiled router, sird supports matching multi path segment parameters, this is done by postfixing the parameter with `*`:

@[full-path](code/ScalaSirdRouter.scala)

Regular expressions are also supported, by postfixing the parameter with a regular expression in angled brackets:

@[regexp](code/ScalaSirdRouter.scala)

Query parameters can also be extracted, using the `?` operator to do further extractions on the request, and using the `q` extractor:

@[required](code/ScalaSirdRouter.scala)

While `q` extracts a required query parameter as a `String`, `q_?` or `q_o` if using Scala 2.10 extracts an optional query parameter as `Option[String]`:

@[optional](code/ScalaSirdRouter.scala)

Likewise, `q_*` or `q_s` can be used to extract a sequence of multi valued query parameters:

@[many](code/ScalaSirdRouter.scala)

Multiple query parameters can be extracted using the `&` operator:

@[multiple](code/ScalaSirdRouter.scala)

Since sird is just a regular extractor object (built by string interpolation), it can be combined with any other extractor object, including extracting its sub parameters even further.  Sird provides some useful extractors for some of the most common types out of the box, namely `int`, `long`, `float`, `double` and `bool`:

@[int](code/ScalaSirdRouter.scala)

In the above, `id` is of type `Int`.  If the `int` extractor failed to match, then of course, the whole pattern will fail to match.

Similarly, the same extractors can be used with query string parameters, including multi value and optional query parameters.  In the case of optional or multi value query parameters, the match will fail if any of the values present can't be bound to the type, but no parameters present doesn't cause the match to fail:

@[query-int](code/ScalaSirdRouter.scala)

To further the point that these are just regular extractor objects, you can see here that you can use all other features of a `case` statement, including `@` syntax and if statements:

@[complex](code/ScalaSirdRouter.scala)

## Binding sird Router

Configuring an application to use a sird Router can be achieved in many ways, depending on use case:

### Using SIRD router from a routes files

To use the routing DSL in conjunction with a regular Play project that uses [[a routes file|ScalaRouting]] and [[controllers|ScalaActions]], extend the [`SimpleRouter`](api/scala/play/api/routing/SimpleRouter.html):

@[api-sird-router](code/ApiRouter.scala)

Add the following line to conf/routes:

```
->      /api                        api.ApiRouter
```

### Composing SIRD routers

You can compose multiple routers together, because Routes are partial functions. So you can split your routes in smaller and more focused routers and later compose them in an application router. For example, considering the `ApiRouter` above and a new `SinglePageApplicationRouter` like:

@[spa-sird-router](code/ApiRouter.scala)

You can then compose both to have a complete router for you application:

@[composed-sird-router](code/ApiRouter.scala)

### Embedding play

An example of embedding a play server with sird router can be found in [[Embedding Play|ScalaEmbeddingPlayAkkaHttp]] section.

### Providing a DI router

A router can be provided to the application as detailed in [[Application Entry point|ScalaCompileTimeDependencyInjection#Application-entry-point]] and [[Providing a router|ScalaCompileTimeDependencyInjection#Providing-a-router]]:

@[load](code/SirdAppLoader.scala)

### Providing a DI router with Guice

A SIRD router can be provided in Guice-based Play apps by overriding the `GuiceApplicationLoader` and the `Provider[Router]`:

@[load-guice](code/ScalaSimpleRouter.scala)

A SIRD router is more powerful than the routes file and is more accessible by IDE's.

### Overriding binding

A router can also be provided using e.g. GuiceApplicationBuilder in the application loader to override with custom router binding or module as detailed in [[Bindings and Modules|ScalaTestingWithGuice#Override-bindings]]<|MERGE_RESOLUTION|>--- conflicted
+++ resolved
@@ -1,8 +1,4 @@
-<<<<<<< HEAD
-<!--- Copyright (C) 2009-2020 Lightbend Inc. <https://www.lightbend.com> -->
-=======
 <!--- Copyright (C) Lightbend Inc. <https://www.lightbend.com> -->
->>>>>>> e183b053
 # String Interpolating Routing DSL
 
 Play provides a DSL for defining embedded routers called the *String Interpolating Routing DSL*, or sird for short.  This DSL has many uses, including embedding a light weight Play server, providing custom or more advanced routing capabilities to a regular Play application, and mocking REST services for testing.
