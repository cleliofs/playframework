<<<<<<< HEAD
<!--- Copyright (C) 2009-2020 Lightbend Inc. <https://www.lightbend.com> -->
=======
<!--- Copyright (C) Lightbend Inc. <https://www.lightbend.com> -->
>>>>>>> e183b053
# Calling REST APIs with Play WS

Sometimes we would like to call other HTTP services from within a Play application. Play supports this via its [WS ("WebService") library](api/scala/play/api/libs/ws/index.html), which provides a way to make asynchronous HTTP calls through a WSClient instance.

There are two important parts to using the WSClient: making a request, and processing the response.  We'll discuss how to make both GET and POST HTTP requests first, and then show how to process the response from WSClient.  Finally, we'll discuss some common use cases.

> **Note**: In Play 2.6, Play WS has been split into two, with an underlying standalone client that does not depend on Play, and a wrapper on top that uses Play specific classes.  In addition, shaded versions of AsyncHttpClient and Netty are now used in Play WS to minimize library conflicts, primarily so that Play's HTTP engine can use a different version of Netty.  Please see the [[2.6 migration guide|WSMigration26]] for more information.

## Adding WS to project

To use WSClient, first add `ws` to your `build.sbt` file:

```scala
libraryDependencies += ws
```

## Enabling HTTP Caching in Play WS

Play WS supports [HTTP caching](https://tools.ietf.org/html/rfc7234), but requires a JSR-107 cache implementation to enable this feature.  You can add `ehcache`:

```scala
libraryDependencies += ehcache
```

Or you can use another JSR-107 compatible cache such as [Caffeine](https://github.com/ben-manes/caffeine/wiki/JCache).

Once you have the library dependencies, then enable the HTTP cache as shown on [[WS Cache Configuration|WsCache]] page.

Using an HTTP cache means savings on repeated requests to backend REST services, and is especially useful when combined with resiliency features such as [`stale-on-error` and `stale-while-revalidate`](https://tools.ietf.org/html/rfc5861).

## Making a Request

Now any component that wants to use WS will have to declare a dependency on the `WSClient`:

@[dependency](code/ScalaWSSpec.scala)

We've called the `WSClient` instance `ws`, all the following examples will assume this name.

To build an HTTP request, you start with `ws.url()` to specify the URL.

@[simple-holder](code/ScalaWSSpec.scala)

This returns a [WSRequest](api/scala/play/api/libs/ws/WSRequest.html) that you can use to specify various HTTP options, such as setting headers.  You can chain calls together to construct complex requests.

@[complex-holder](code/ScalaWSSpec.scala)

You end by calling a method corresponding to the HTTP method you want to use.  This ends the chain, and uses all the options defined on the built request in the `WSRequest`.

@[holder-get](code/ScalaWSSpec.scala)

This returns a `Future[WSResponse]` where the [Response](api/scala/play/api/libs/ws/WSResponse.html) contains the data returned from the server.

> If you are doing any blocking work, including any kind of DNS work such as calling [`java.util.URL.equals()`](https://docs.oracle.com/javase/8/docs/api/java/net/URL.html#equals-java.lang.Object-), then you should use a custom execution context as described in [[ThreadPools]], preferably through a [`CustomExecutionContext`](api/scala/play/api/libs/concurrent/CustomExecutionContext.html).  You should size the pool to leave a safety margin large enough to account for failures. 

> If you are calling out to an [unreliable network](https://queue.acm.org/detail.cfm?id=2655736), consider using [`Futures.timeout`](api/scala/play/api/libs/concurrent/Futures.html) and a [circuit breaker](https://martinfowler.com/bliki/CircuitBreaker.html) like [Failsafe](https://github.com/jhalterman/failsafe#circuit-breakers).

### Request with authentication

If you need to use HTTP authentication, you can specify it in the builder, using a username, password, and an `AuthScheme`.  Valid case objects for the AuthScheme are `BASIC`, `DIGEST`, `KERBEROS`, `NTLM`, and `SPNEGO`.

@[auth-request](code/ScalaWSSpec.scala)

### Request with follow redirects

If an HTTP call results in a 302 or a 301 redirect, you can automatically follow the redirect without having to make another call.

@[redirects](code/ScalaWSSpec.scala)

### Request with query parameters

Parameters can be specified as a series of key/value tuples.  Use [`addQueryStringParameters`](api/scala/play/api/libs/ws/WSRequest.html#addQueryStringParameters\(parameters:\(String,String\)*\):StandaloneWSRequest.this.Self) to add parameters, and [`withQueryStringParameters`](api/scala/play/api/libs/ws/WSRequest.html#withQueryStringParameters\(parameters:\(String,String\)*\):WSRequest.this.Self) to overwrite all query string parameters.

@[query-string](code/ScalaWSSpec.scala)

### Request with additional headers

Headers can be specified as a series of key/value tuples.  Use `addHttpHeaders` to append additional headers, and `withHttpHeaders` to overwrite all headers.

@[headers](code/ScalaWSSpec.scala)

If you are sending plain text in a particular format, you may want to define the content type explicitly.

@[content-type](code/ScalaWSSpec.scala)

### Request with cookies

Cookies can be added to the request by using `DefaultWSCookie` or by passing through [`play.api.mvc.Cookie`](api/scala/play/api/mvc/Cookie.html).  Use [`addCookies`](api/scala/play/api/libs/ws/WSRequest.html#addCookies\(cookies:play.api.libs.ws.WSCookie*\):StandaloneWSRequest.this.Self) to append cookies, and [`withCookies`](api/scala/play/api/libs/ws/WSRequest.html#withCookies\(cookie:play.api.libs.ws.WSCookie*\):WSRequest.this.Self) to overwrite all cookies.

@[cookie](code/ScalaWSSpec.scala)

### Request with virtual host

A virtual host can be specified as a string.

@[virtual-host](code/ScalaWSSpec.scala)

### Request with timeout

If you wish to specify a request timeout, you can use [`withRequestTimeout`](api/scala/play/api/libs/ws/WSRequest.html#withRequestTimeout\(timeout:scala.concurrent.duration.Duration\):WSRequest.this.Self) to set a value. An infinite timeout can be set by passing `Duration.Inf`.

@[request-timeout](code/ScalaWSSpec.scala)

### Submitting form data

To post url-form-encoded data a `Map[String, Seq[String]]` needs to be passed into `post`.
If the body is empty, you must pass play.api.libs.ws.EmptyBody into the post method.

@[url-encoded](code/ScalaWSSpec.scala)

### Submitting multipart/form data

To post multipart-form-encoded data a `Source[play.api.mvc.MultipartFormData.Part[Source[ByteString, Any]], Any]` needs to be passed into `post`.

@[multipart-encoded](code/ScalaWSSpec.scala)

To upload a file you need to pass a `play.api.mvc.MultipartFormData.FilePart[Source[ByteString, Any]]` to the `Source`:

@[multipart-encoded2](code/ScalaWSSpec.scala)

### Submitting JSON data

The easiest way to post JSON data is to use the [[JSON|ScalaJson]] library.

@[scalaws-post-json](code/ScalaWSSpec.scala)

### Submitting XML data

The easiest way to post XML data is to use XML literals.  XML literals are convenient, but not very fast.  For efficiency, consider using an XML view template, or a JAXB library.

@[scalaws-post-xml](code/ScalaWSSpec.scala)

### Submitting Streaming data

It's also possible to stream data in the request body using [Akka Streams](https://doc.akka.io/docs/akka/2.6/stream/stream-flows-and-basics.html?language=scala).

For example, imagine you have executed a database query that is returning a large image, and you would like to forward that data to a different endpoint for further processing. Ideally, if you can send the data as you receive it from the database, you will reduce latency and also avoid problems resulting from loading in memory a large set of data. If your database access library supports [Reactive Streams](http://www.reactive-streams.org/) (for instance, [Slick](https://scala-slick.org) does), here is an example showing how you could implement the described behavior:

@[scalaws-stream-request](code/ScalaWSSpec.scala)

The `largeImageFromDB` in the code snippet above is a `Source[ByteString, _]`.

### Request Filters

You can do additional processing on a WSRequest by adding a request filter.  A request filter is added by extending the `play.api.libs.ws.WSRequestFilter` trait, and then adding it to the request with `request.withRequestFilter(filter)`.

A sample request filter that logs the request in cURL format to SLF4J has been added in `play.api.libs.ws.ahc.AhcCurlRequestLogger`.

@[curl-logger-filter](code/ScalaWSSpec.scala)

will output:

```
curl \
  --verbose \
  --request PUT \
 --header 'Content-Type: application/x-www-form-urlencoded; charset=utf-8' \
 --data 'key=value' \
 http://localhost:19001/
```

## Processing the Response

Working with the [Response](api/scala/play/api/libs/ws/WSResponse.html) is easily done by mapping inside the [Future](https://www.scala-lang.org/api/current/index.html#scala.concurrent.Future).

The examples given below have some common dependencies that will be shown once here for brevity.

Whenever an operation is done on a `Future`, an implicit execution context must be available - this declares which thread pool the callback to the future should run in.  You can inject the default Play execution context in your DI-ed class by declaring an additional dependency to `ExecutionContext` in the class' constructor:

@[scalaws-context-injected](code/ScalaWSSpec.scala)

The examples also use the following case class for serialization/deserialization:

@[scalaws-person](code/ScalaWSSpec.scala)

The WSResponse extends [`play.api.libs.ws.WSBodyReadables`](api/scala/play/api/libs/ws/WSBodyReadables.html) trait, which contains type classes for Play JSON and Scala XML conversion.  You can also create your own custom type classes if you would like to convert the response to your own types, or use a different JSON or XML encoding. 

### Processing a response as JSON

You can process the response as a [JSON object](https://static.javadoc.io/com.typesafe.play/play-json_2.12/2.6.9/play/api/libs/json/JsValue.html) by calling `response.json`.

@[scalaws-process-json](code/ScalaWSSpec.scala)

The JSON library has a [[useful feature|ScalaJsonCombinators]] that will map an implicit [`Reads[T]`](https://static.javadoc.io/com.typesafe.play/play-json_2.12/2.6.9/play/api/libs/json/Reads.html) directly to a class:

@[scalaws-process-json-with-implicit](code/ScalaWSSpec.scala)

### Processing a response as XML

You can process the response as an [XML literal](https://www.scala-lang.org/api/current/index.html#scala.xml.NodeSeq) by calling `response.xml`.

@[scalaws-process-xml](code/ScalaWSSpec.scala)

### Processing large responses

Calling `get()`, `post()` or `execute()` will cause the body of the response to be loaded into memory before the response is made available.  When you are downloading a large, multi-gigabyte file, this may result in unwelcome garbage collection or even out of memory errors.

`WS` lets you consume the response's body incrementally by using an [Akka Streams](https://doc.akka.io/docs/akka/2.6/stream/stream-flows-and-basics.html?language=scala) `Sink`.  The [`stream()`](api/scala/play/api/libs/ws/WSRequest.html#stream\(\):scala.concurrent.Future[StandaloneWSRequest.this.Response]) method on `WSRequest` returns a streaming `WSResponse` which contains a [`bodyAsSource`](api/scala/play/api/libs/ws/WSResponse.html#bodyAsSource:akka.stream.scaladsl.Source[akka.util.ByteString,_]) method that returns a `Source[ByteString, _]`  

> **Note**: In 2.5.x, a `StreamedResponse` was returned in response to a `request.stream()` call.  In 2.6.x, a standard [`WSResponse`](api/scala/play/api/libs/ws/WSResponse.html) is returned, and the `getBodyAsSource()` method should be used to return the Source.

Here is a trivial example that uses a folding `Sink` to count the number of bytes returned by the response:

@[stream-count-bytes](code/ScalaWSSpec.scala)

Alternatively, you could also stream the body out to another location. For example, a file:

@[stream-to-file](code/ScalaWSSpec.scala)

Another common destination for response bodies is to stream them back from a controller's `Action`:

@[stream-to-result](code/ScalaWSSpec.scala)

As you may have noticed, before calling [`stream()`](api/scala/play/api/libs/ws/WSRequest.html#stream\(\):scala.concurrent.Future[StandaloneWSRequest.this.Response]) we need to set the HTTP method to use by calling `withMethod` on the request. Here follows another example that uses `PUT` instead of `GET`:

@[stream-put](code/ScalaWSSpec.scala)

Of course, you can use any other valid HTTP verb.

## Common Patterns and Use Cases

### Chaining WSClient calls

Using for comprehensions is a good way to chain WSClient calls in a trusted environment.  You should use for comprehensions together with [Future.recover](https://www.scala-lang.org/api/current/index.html#scala.concurrent.Future) to handle possible failure.

@[scalaws-forcomprehension](code/ScalaWSSpec.scala)

### Using in a controller

When making a request from a controller, you can map the response to a `Future[Result]`. This can be used in combination with Play's `Action.async` action builder, as described in [[Handling Asynchronous Results|ScalaAsync]].

@[async-result](code/ScalaWSSpec.scala)

### Using WSClient with Future Timeout

If a chain of WS calls does not complete in time, it may be useful to wrap the result in a timeout block, which will return a failed Future if the chain does not complete in time -- this is more generic than using `withRequestTimeout`, which only applies to a single request.  The best way to do this is with Play's [[non-blocking timeout feature|ScalaAsync]], using [`play.api.libs.concurrent.Futures`](api/scala/play/api/libs/concurrent/Futures.html):

@[ws-futures-timeout](code/ScalaWSSpec.scala)

## Compile Time Dependency Injection

If you are using compile time dependency injection, you can access a `WSClient` instance by using the trait `AhcWSComponents`.

## Directly creating WSClient

We recommend that you get your `WSClient` instances using dependency injection as described above. `WSClient` instances created through dependency injection are simpler to use because they are automatically created when the application starts and cleaned up when the application stops.

However, if you choose, you can instantiate a `WSClient` directly from code and use this for making requests or for configuring underlying `AsyncHttpClient` options.

> **If you create a WSClient manually then you _must_ call `client.close()` to clean it up when you've finished with it.** Each client creates its own thread pool. If you fail to close the client or if you create too many clients then you will run out of threads or file handles -— you'll get errors like "Unable to create new native thread" or "too many open files" as the underlying resources are consumed.

You need an instance of an `akka.stream.Materializer` to create a `play.api.libs.ws.ahc.AhcWSClient` instance directly.  Usually you'll inject this into the service using dependency injection:

@[simple-ws-custom-client](code/ScalaWSSpec.scala)

Creating a client directly means that you can also change configuration at the AsyncHttpClient and Netty configuration layers as well:

@[ws-custom-client](code/ScalaWSSpec.scala)

You can also use [`play.api.test.WsTestClient.withTestClient`](api/scala/play/api/test/WsTestClient.html) to create an instance of `WSClient` in a functional test.  See [[ScalaTestingWebServiceClients]] for more details.

Or, you can run the `WSClient` completely standalone without involving a running Play application at all:

@[ws-standalone](code/ScalaWSStandalone.scala)

Again, once you are done with your custom client work, you **must** close the client:

@[close-client](code/ScalaWSSpec.scala)

Ideally, you should close a client after you know all requests have been completed.  Be careful of using an automatic resource management pattern to close the client, because WSClient logic is asynchronous and many ARM solutions may be designed for a single threaded synchronous solution.

## Standalone WS

If you want to call WS outside of the context of Play altogether, you can use the standalone version of Play WS, which does not depend on any Play libraries.  You can do this by adding `play-ahc-ws-standalone` to your project:

```scala
libraryDependencies += "com.typesafe.play" %% "play-ahc-ws-standalone" % playWSStandalone
```

Please see https://github.com/playframework/play-ws and the [[2.6 migration guide|WSMigration26]] for more information.

## Custom BodyReadables and BodyWritables

Play WS comes with rich type support for bodies in the form of [`play.api.libs.ws.WSBodyWritables`](api/scala/play/api/libs/ws/WSBodyWritables.html), which contains type classes for converting input such as `JsValue` or `XML` in the body of a `WSRequest` into a `ByteString` or `Source[ByteString, _]`, and  [`play.api.libs.ws.WSBodyReadables`](api/scala/play/api/libs/ws/WSBodyReadables.html), which aggregates type classes that read the body of a `WSResponse` from a `ByteString` or `Source[ByteString, _]` and return the appropriate type, such as `JsValue` or XML.  These type classes are automatically in scope when you import the ws package, but you can also create custom types.  This is especially useful if you want to use a custom library, i.e. you would like to stream XML through STaX API or use another JSON library such as Argonaut or Circe.

### Creating a Custom Readable

You can create a custom readable by accessing the response body:

@[ws-custom-body-readable](code/ScalaWSSpec.scala)

### Creating a Custom BodyWritable

You can create a custom body writable to a request as follows, using an `BodyWritable` and an `InMemoryBody`.  To specify a custom body writable with streaming, use a `SourceBody`.

@[ws-custom-body-writable](code/ScalaWSSpec.scala)

## Accessing AsyncHttpClient

You can get access to the underlying [AsyncHttpClient](https://static.javadoc.io/org.asynchttpclient/async-http-client/2.10.0/org/asynchttpclient/AsyncHttpClient.html) from a `WSClient`.

@[underlying](code/ScalaWSSpec.scala)

## Configuring WSClient

Use the following properties in `application.conf` to configure the WSClient:

* `play.ws.followRedirects`: Configures the client to follow 301 and 302 redirects *(default is **true**)*.
* `play.ws.useProxyProperties`: To use the JVM system's HTTP proxy settings (http.proxyHost, http.proxyPort) *(default is **true**)*.
* `play.ws.useragent`: To configure the User-Agent header field.
* `play.ws.compressionEnabled`: Set it to true to use gzip/deflater encoding *(default is **false**)*.

### Configuring WSClient with SSL

To configure WS for use with HTTP over SSL/TLS (HTTPS), please see [[Configuring WS SSL|WsSSL]].

### Configuring WS with Caching

To configure WS for use with HTTP caching, please see [[Configuring WS Cache|WsCache]].

### Configuring Timeouts

There are 3 different timeouts in WSClient. Reaching a timeout causes the WSClient request to interrupt.

* `play.ws.timeout.connection`: The maximum time to wait when connecting to the remote host *(default is **120 seconds**)*.
* `play.ws.timeout.idle`: The maximum time the request can stay idle (connection is established but waiting for more data) *(default is **120 seconds**)*.
* `play.ws.timeout.request`: The total time you accept a request to take (it will be interrupted even if the remote host is still sending data) *(default is **120 seconds**)*.

The request timeout can be overridden for a specific connection with `withRequestTimeout()` (see "Making a Request" section).

### Configuring AsyncHttpClientConfig

The following advanced settings can be configured on the underlying AsyncHttpClientConfig.

Please refer to the [AsyncHttpClientConfig Documentation](https://static.javadoc.io/org.asynchttpclient/async-http-client/2.10.0/org/asynchttpclient/DefaultAsyncHttpClientConfig.Builder.html) for more information.

* `play.ws.ahc.keepAlive`
* `play.ws.ahc.maxConnectionsPerHost`
* `play.ws.ahc.maxConnectionsTotal`
* `play.ws.ahc.maxConnectionLifetime`
* `play.ws.ahc.idleConnectionInPoolTimeout`
* `play.ws.ahc.maxNumberOfRedirects`
* `play.ws.ahc.maxRequestRetry`
* `play.ws.ahc.disableUrlEncoding`<|MERGE_RESOLUTION|>--- conflicted
+++ resolved
@@ -1,8 +1,4 @@
-<<<<<<< HEAD
-<!--- Copyright (C) 2009-2020 Lightbend Inc. <https://www.lightbend.com> -->
-=======
 <!--- Copyright (C) Lightbend Inc. <https://www.lightbend.com> -->
->>>>>>> e183b053
 # Calling REST APIs with Play WS
 
 Sometimes we would like to call other HTTP services from within a Play application. Play supports this via its [WS ("WebService") library](api/scala/play/api/libs/ws/index.html), which provides a way to make asynchronous HTTP calls through a WSClient instance.
