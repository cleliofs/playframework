--- conflicted
+++ resolved
@@ -1,8 +1,4 @@
-<<<<<<< HEAD
-<!--- Copyright (C) 2009-2020 Lightbend Inc. <https://www.lightbend.com> -->
-=======
 <!--- Copyright (C) Lightbend Inc. <https://www.lightbend.com> -->
->>>>>>> e183b053
 # OAuth
 
 [OAuth](https://oauth.net/) is a simple way to publish and interact with protected data. It's also a safer and more secure way for people to give you access. For example, it can be used to access your users' data on [Twitter](https://dev.twitter.com/oauth/overview/introduction).
