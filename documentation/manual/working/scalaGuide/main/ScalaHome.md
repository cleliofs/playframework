<<<<<<< HEAD
<!--- Copyright (C) 2009-2020 Lightbend Inc. <https://www.lightbend.com> -->
=======
<!--- Copyright (C) Lightbend Inc. <https://www.lightbend.com> -->
>>>>>>> e183b053
# Main concepts for Scala

This section introduces you to the most common aspects of writing a Play application in Scala. You'll learn about handling HTTP requests, sending HTTP responses, working with different types of data, using databases and much more.

> **Note**: The Play APIs for Scala and Java are separated into different packages. All the Scala APIs are under the `play.api` package; all the Java APIs are under `play`. For example, the Scala MVC API is under `play.api.mvc` and the Java MVC API is under `play.mvc`.

@toc@<|MERGE_RESOLUTION|>--- conflicted
+++ resolved
@@ -1,8 +1,4 @@
-<<<<<<< HEAD
-<!--- Copyright (C) 2009-2020 Lightbend Inc. <https://www.lightbend.com> -->
-=======
 <!--- Copyright (C) Lightbend Inc. <https://www.lightbend.com> -->
->>>>>>> e183b053
 # Main concepts for Scala
 
 This section introduces you to the most common aspects of writing a Play application in Scala. You'll learn about handling HTTP requests, sending HTTP responses, working with different types of data, using databases and much more.
