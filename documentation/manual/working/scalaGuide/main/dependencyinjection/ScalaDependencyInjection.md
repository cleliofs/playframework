--- conflicted
+++ resolved
@@ -1,8 +1,4 @@
-<<<<<<< HEAD
-<!--- Copyright (C) 2009-2020 Lightbend Inc. <https://www.lightbend.com> -->
-=======
 <!--- Copyright (C) Lightbend Inc. <https://www.lightbend.com> -->
->>>>>>> e183b053
 # Dependency Injection
 
 Dependency injection is a widely used design pattern that helps separate your components' behaviour from dependency resolution.  Play supports both runtime dependency injection based on [JSR 330](https://jcp.org/en/jsr/detail?id=330) (described in this page) and [[compile time dependency injection|ScalaCompileTimeDependencyInjection]] in Scala.
