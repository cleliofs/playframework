--- conflicted
+++ resolved
@@ -1,8 +1,4 @@
-<<<<<<< HEAD
-<!--- Copyright (C) 2009-2020 Lightbend Inc. <https://www.lightbend.com> -->
-=======
 <!--- Copyright (C) Lightbend Inc. <https://www.lightbend.com> -->
->>>>>>> e183b053
 # Guidelines for writing Play documentation
 
 The Play documentation is written in Markdown format, with code samples extracted from compiled, run and tested source files.
