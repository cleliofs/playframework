--- conflicted
+++ resolved
@@ -1,8 +1,4 @@
-<<<<<<< HEAD
-<!--- Copyright (C) 2009-2020 Lightbend Inc. <https://www.lightbend.com> -->
-=======
 <!--- Copyright (C) Lightbend Inc. <https://www.lightbend.com> -->
->>>>>>> e183b053
 # Working with Git
 
 This guide is designed to help new contributors get started with Play.  Some things mentioned here are conventions that we think are good and make contributing to Play easier, but they are certainly not prescriptive, you should use what works best for you.
