--- conflicted
+++ resolved
@@ -1,8 +1,4 @@
-<<<<<<< HEAD
-<!--- Copyright (C) 2009-2020 Lightbend Inc. <https://www.lightbend.com> -->
-=======
 <!--- Copyright (C) Lightbend Inc. <https://www.lightbend.com> -->
->>>>>>> e183b053
 # Translating the Play Documentation
 
 Play 2.3+ provides infrastructure to aid documentation translators in translating the Play documentation and keeping it up to date.
