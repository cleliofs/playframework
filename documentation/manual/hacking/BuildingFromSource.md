<<<<<<< HEAD
<!--- Copyright (C) 2009-2020 Lightbend Inc. <https://www.lightbend.com> -->
=======
<!--- Copyright (C) Lightbend Inc. <https://www.lightbend.com> -->
>>>>>>> e183b053
# Building Play from source

If you want to use some unreleased changes for Play, or you want to contribute to the development of Play yourself, you'll need to compile Play from the source code. You’ll need a [Git client](https://git-scm.com/) to fetch the source.

## Prerequisites

To build Play, you need to have [sbt](https://www.scala-sbt.org/) installed.

## Grab the source

From the shell, first checkout the Play source:

```bash
$ git clone git://github.com/playframework/playframework.git
```

Checkout the branch you want, `master` is the current development branch, while stable branches for major releases are named with a `.x`, for example, `2.8.x`.

Now run `sbt`:

```bash
$ sbt
```

To build and publish Play, run `publishLocal`:

```bash
> publishLocal
```

This will build and publish Play for the default Scala version. If you want to publish for all versions of Scala, you can cross build:

```bash
> +publishLocal
```

Or to publish for a specific Scala version:

```bash
> ++ 2.13.1 publishLocal
```

## Build the documentation

The documentation is available at `playframework/documentation` as Markdown files. To see HTML, run the following:

```bash
$ cd playframework/documentation
$ sbt run
```

You can now browse the documentation at <http://localhost:9000/@documentation>.

For more details on developing the Play documentation, see the [[Documentation Guidelines|Documentation]].

## Run tests

You can run unit and integration tests from the sbt console using the `test` task:

```bash
> test
```

Like with publishing, you can prefix the command with `+` to run the tests against all supported Scala versions.

The Play PR validation runs a few more tests than just the unit and integration tests, including scripted tests, testing the documentation code samples, and testing the Play templates.  The scripts that are run by the PR validation can be found in the `framework/scripts` directory, you can run each of these to run the same tests that the PR validation runs.

## Use in projects

When you publish Play locally, it will publish a snapshot version to your local repository.  To use this, you need to update your build configuration to use this version.

Navigate to your existing Play project and make the following edits in `project/plugins.sbt`:

```scala
// Change the sbt plugin to use the local Play build (2.8.0-SNAPSHOT)
addSbtPlugin("com.typesafe.play" % "sbt-plugin" % "2.8.0-SNAPSHOT")
```

Once you have done this, you can start the console and interact with your project normally:

```bash
$ cd <projectdir>
$ sbt
```

## Using Code in Eclipse

You can find at [Stackoverflow](https://stackoverflow.com/questions/10053201/how-to-setup-eclipse-ide-work-on-the-playframework-2-0/10055419#10055419) some information how to setup eclipse to work on the code.<|MERGE_RESOLUTION|>--- conflicted
+++ resolved
@@ -1,8 +1,4 @@
-<<<<<<< HEAD
-<!--- Copyright (C) 2009-2020 Lightbend Inc. <https://www.lightbend.com> -->
-=======
 <!--- Copyright (C) Lightbend Inc. <https://www.lightbend.com> -->
->>>>>>> e183b053
 # Building Play from source
 
 If you want to use some unreleased changes for Play, or you want to contribute to the development of Play yourself, you'll need to compile Play from the source code. You’ll need a [Git client](https://git-scm.com/) to fetch the source.
