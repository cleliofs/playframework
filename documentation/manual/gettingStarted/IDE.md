--- conflicted
+++ resolved
@@ -1,8 +1,4 @@
-<<<<<<< HEAD
-<!--- Copyright (C) 2009-2020 Lightbend Inc. <https://www.lightbend.com> -->
-=======
 <!--- Copyright (C) Lightbend Inc. <https://www.lightbend.com> -->
->>>>>>> e183b053
 # Setting up your preferred IDE
 
 Working with Play is easy. You don’t even need a sophisticated IDE, because Play compiles and refreshes the modifications you make to your source files automatically, so you can easily work using a simple text editor.
