<<<<<<< HEAD
<!--- Copyright (C) 2009-2020 Lightbend Inc. <https://www.lightbend.com> -->
=======
<!--- Copyright (C) Lightbend Inc. <https://www.lightbend.com> -->
>>>>>>> e183b053
# Installing Play

This page shows how to download, install and run a Play application.  There's a built in tutorial that shows you around, so running this Play application will show you how Play itself works!

Play is a series of libraries available in [Maven Repository](https://mvnrepository.com/artifact/com.typesafe.play), so you can use any Java build tool to build a Play project. However, much of the development experience Play is known for (routes, templates compilation and auto-reloading) is provided by [sbt](https://www.scala-sbt.org/). In this guide we describe how to install Play with sbt.

## Prerequisites

Play requires Java 1.8.  To check that you have the latest JDK, please run:

```bash
java -version
```

You should see something like:

```
openjdk version "1.8.0_222"
OpenJDK Runtime Environment (AdoptOpenJDK)(build 1.8.0_222-b10)
OpenJDK 64-Bit Server VM (AdoptOpenJDK)(build 25.222-b10, mixed mode)
```

If you don't have the JDK, you have to install it from [Oracle's JDK Site](https://www.oracle.com/technetwork/java/javase/downloads/index.html).

## Installing Play with sbt

We provide a number of sample projects that have `./sbt` and `sbt.bat` launchers for Unix and Windows environments respectively. These can be found on our [download page](https://playframework.com/download#examples). The launcher will automatically download dependencies without you having to install sbt ahead of time.

Or, refer to the [sbt download page](https://www.scala-sbt.org/download.html) to install the sbt launcher on your system, which provides the `sbt` command.

> **Note:** See [sbt documentation](https://www.scala-sbt.org/release/docs/Setup-Notes.html) for details about how to configure sbt. We recommend that you use the latest version of sbt.

If your proxy requires user/password for authentication, you need to add system properties when invoking sbt instead: `./sbt -Dhttp.proxyHost=myproxy -Dhttp.proxyPort=8080 -Dhttp.proxyUser=username -Dhttp.proxyPassword=mypassword -Dhttps.proxyHost=myproxy -Dhttps.proxyPort=8080 -Dhttps.proxyUser=username -Dhttps.proxyPassword=mypassword`

### Running Play with sbt

sbt provides all the necessary commands to run your application. For example, you can use `sbt run` to run your app. For more details on running Play from the command line, refer to the [[new application documentation|NewApplication]].

## Congratulations!

You are now ready to work with Play!  The next page will show you how to create projects from the command line and some more detail about creating new applications.<|MERGE_RESOLUTION|>--- conflicted
+++ resolved
@@ -1,8 +1,4 @@
-<<<<<<< HEAD
-<!--- Copyright (C) 2009-2020 Lightbend Inc. <https://www.lightbend.com> -->
-=======
 <!--- Copyright (C) Lightbend Inc. <https://www.lightbend.com> -->
->>>>>>> e183b053
 # Installing Play
 
 This page shows how to download, install and run a Play application.  There's a built in tutorial that shows you around, so running this Play application will show you how Play itself works!
