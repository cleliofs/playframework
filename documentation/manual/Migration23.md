<!--- Copyright (C) 2009-2013 Typesafe Inc. <http://www.typesafe.com> -->
# Play 2.3 Migration Guide

This guide is for migrating to Play 2.3 from Play 2.2. To migrate to Play 2.2, first follow the [[Play 2.2 Migration Guide|Migration22]].

## Distribution

Play is no longer distributed as a zip file that needs to installed.  Instead, the preferred way to obtain and run Play is using [Typesafe Activator](https://typesafe.com/activator).  Typesafe Activator provides an `activator` command, which, like the Play command, delegates to sbt.  So generally, where you previously run commands like `play run`, now you run `activator run`.

To download and get started with Activator, follow the instructions [here](https://typesafe.com/platform/getstarted).

## Build tasks

### Auto Plugins

sbt 0.13.5 is now the version used by Play. This version brings a new feature named "auto plugins".

Auto plugins permit sbt plugins to be declared in the `project` folder (typically the `plugins.sbt`) as before. What has changed though is that plugins may now declare their requirements of other plugins and what triggers their enablement for a given build. Before auto plugins, plugins added to the build were always available; now plugins are enabled selectively for given modules.

What this means for you is that declaring `addSbtPlugin` may not be sufficient for plugins that now utilize to the auto plugin functionality. This is a good thing. You may now be selective as to which modules of your project should have which plugins e.g.:

```scala
lazy val root = (project in file(".")).addPlugins(SbtWeb)
```

The above example shows `SbtWeb` being added to the root project of a build. In the case of `SbtWeb` there are other plugins that become enabled if it is e.g. if you also had added the `sbt-less-plugin` via `addSbtPlugin` then it will become enabled just because `SbtWeb` has been enabled. `SbtWeb` is thus a "root" plugin for that category of plugins.

Play itself is now added using the auto plugin mechanism. The mechanism used in Play 2.2 where `playJavaSettings` and `playScalaSettings` were used has been removed. You now use one of the following instead:

```java
lazy val root = (project in file(".")).addPlugins(PlayJava)
```

or

```scala
lazy val root = (project in file(".")).addPlugins(PlayScala)
```

If you were previously using play.Project, for example a Scala project:

```scala
object ApplicationBuild extends Build {

  val appName = "myproject"
  val appVersion = "1.0-SNAPSHOT"

  val appDependencies = Seq()

  val main = play.Project(appName, appVersion, appDependencies).settings(
  )

}
```

...then you can continue to use a similar approach via native sbt:

```scala
object ApplicationBuild extends Build {

  val appName = "myproject"
  val appVersion = "1.0-SNAPSHOT"

  val appDependencies = Seq()

  val main = Project(appName, file(".")).addPlugins(play.PlayScala).settings(
    version := appVersion,
    libraryDependencies ++= appDependencies
  )

}
```

By moving to the above style settings are now automatically imported when a plugin is enabled.

The keys provided by Play must now also be referenced within the `PlayKeys` object. For example to reference `playVersion` you must do so either by importing:

```scala
import PlayKeys._
```

or qualifying it with `PlayKeys.playVersion`.

Outside of using a `.sbt` file i.e. if you're using Scala to describe your build then you may do the following to have `PlayKeys` within scope:

```scala
import play.Play.autoImport._
import PlayKeys._
```

or

```scala
import play.Play.autoImport._
import PlayKeys._
```

### sbt-web

The largest new feature for Play 2.3 is the introduction of [sbt-web](https://github.com/sbt/sbt-web#sbt-web). In summary sbt-web allows Html, CSS and JavaScript functionality to be factored out of Play's core into a family of pure sbt plugins. There are two major advantages to you:

* Play is less opinionated on the Html, CSS and JavaScript; and
* sbt-web can have its own community and thrive in parallel to Play's.

There are other advantages including the fact that sbt-web plugins are able to run within the JVM via [Trireme](https://github.com/apigee/trireme#trireme), or natively using [Node.js](http://nodejs.org/). Note that sbt-web is a development environment and does not participate in the execution of a Play application. Trireme is used by default, but if you have Node.js installed and want blistering performance for your builds then you can provide a system property via sbt's SBT_OPTS environment variable. For example:

```bash
export SBT_OPTS="$SBT_OPTS -Dsbt.jse.engineType=Node"
```

An interesting feature of sbt-web is that it is not concerned whether you use "javascripts" or "stylesheets" as your folder names. Any files with the appropriate filename extensions are filtered from within the `app/assets` folder.

A nuance with sbt-web is that *all* assets are served from the `public` folder. Therefore if you previously had assets reside outside of the `public` folder i.e. you used the `playAssetsDirectories` setting as per the following example:

```scala
playAssetsDirectories <+= baseDirectory / "foo"
```

...then you should now use the following:

```scala
unmanagedResourceDirectories in Assets += baseDirectory.value / "foo"
```

...however note that the files there will be aggregated into the target public folder. This means that a file at "public/a.js" will be overwritten with the file at "foo/a.js". Alternatively use sub folders off your project's public folder in order to namespace them.

The following lists all sbt-web related components and their versions at the time of releasing Play 2.3-M1. Note that any dependency of sbt-js-engine is `1.0.0-M2a` given the accidental release of a snapshot with `"sbt-js-engine" % "1.0.0-M2"`.

#### Libraries
```scala
"com.typesafe" %% "webdriver" % "1.0.0-M2"
"com.typesafe" %% "jse" % "1.0.0-M2"
"com.typesafe" %% "npm" % "1.0.0-M2"
```

#### sbt plugins
```scala
"com.typesafe.sbt" % "sbt-web" % "1.0.0-M2"
"com.typesafe.sbt" % "sbt-webdriver" % "1.0.0-M2"
"com.typesafe.sbt" % "sbt-js-engine" % "1.0.0-M2a"

"com.typesafe.sbt" % "sbt-coffeescript" % "1.0.0-M2a"
"com.typesafe.sbt" % "sbt-digest" % "1.0.0-M2"
"com.typesafe.sbt" % "sbt-gzip" % "1.0.0-M2b"
"com.typesafe.sbt" % "sbt-less" % "1.0.0-M2a"
"com.typesafe.sbt" % "sbt-jshint" % "1.0.0-M2a"
"com.typesafe.sbt" % "sbt-mocha" % "1.0.0-M2a"
"com.typesafe.sbt" % "sbt-rjs" % "1.0.0-M2a"
```

***

From your perspective we aim to offer feature parity with previous releases of Play. While things have changed significantly under the hood the transition for you should be minor. The remainder of this section looks at each part of Play that has been replaced with sbt-web and describes what should be changed.

#### CoffeeScript

You must now declare the plugin, typically in your plugins.sbt file:

```scala
addSbtPlugin("com.typesafe.sbt" % "sbt-coffeescript" % "1.0.0-M2a")
```

Coffeescript options have changed. The new options are:

* `sourceMaps` When set, generates sourceMap files. Defaults to `true`.

  `CoffeeScriptKeys.sourceMaps := true`

* `bare` When set, generates JavaScript without the [top-level function safety wrapper](http://coffeescript.org/#lexical-scope). Defaults to `false`.

  `CoffeeScriptKeys.bare := false`

For more information please consult [the plugin's documentation](https://github.com/sbt/sbt-coffeescript#sbt-coffeescript).

#### LESS

You must now declare the plugin, typically in your plugins.sbt file:

```scala
addSbtPlugin("com.typesafe.sbt" % "sbt-less" % "1.0.0-M2a")
```

Entry points are now declared using a filter. For example, to declare that `foo.less` and `bar.less` are required:

```scala
includeFilter in (Assets, LessKeys.less) := "foo.less" | "bar.less"
```

The plugin's options are:

Option              | Description
--------------------|------------
cleancss            | Compress output using clean-css.
cleancssOptions     | Pass an option to clean css, using CLI arguments from https://github.com/GoalSmashers/clean-css .
color               | Whether LESS output should be colorised
compress            | Compress output by removing some whitespaces.
ieCompat            | Do IE compatibility checks.
insecure            | Allow imports from insecure https hosts.
maxLineLen          | Maximum line length.
optimization        | Set the parser's optimization level.
relativeUrls        | Re-write relative urls to the base less file.
rootpath            | Set rootpath for url rewriting in relative imports and urls.
silent              | Suppress output of error messages.
sourceMap           | Outputs a v3 sourcemap.
sourceMapFileInline | Whether the source map should be embedded in the output file
sourceMapLessInline | Whether to embed the less code in the source map
sourceMapRootpath   | Adds this path onto the sourcemap filename and less file paths.
strictImports       | Whether imports should be strict.
strictMath          | Requires brackets. This option may default to true and be removed in future.
strictUnits         | Whether all unit should be strict, or if mixed units are allowed.
verbose             | Be verbose.

For more information please consult [the plugin's documentation](https://github.com/sbt/sbt-less#sbt-less).

#### Closure Compiler

The Closure Compiler has been replaced. Its two important functions of validating JavaScript and minifying it have been factored out into [JSHint](http://www.jshint.com/) and [UglifyJS 2](https://github.com/mishoo/UglifyJS2#uglifyjs-2) respectively.

To use JSHint you must declare it, typically in your plugins.sbt file:

```scala
addSbtPlugin("com.typesafe.sbt" % "sbt-jshint" % "1.0.0-M2a")
```

Options can be specified in accordance with the [JSHint website](http://www.jshint.com/docs) and they share the same set of defaults. To set an option you can provide a `.jshintrc` file within your project's base directory. If there is no such file then a `.jshintrc` file will be searched for in your home directory. This behaviour can be overridden by using a `JshintKeys.config` setting for the plugin.
`JshintKeys.config` is used to specify the location of a configuration file.

For more information please consult [the plugin's documentation](https://github.com/sbt/sbt-jshint#sbt-jshint).

UglifyJS 2 is presently provided via the RequireJS plugin (described next). The intent in future is to provide a standalone UglifyJS 2 plugin also for situations where RequireJS is not used.

#### RequireJS

The RequireJS Optimizer (rjs) has been entirely replaced with one that should be a great deal easier to use. The new rjs is part of sbt-web's asset pipeline functionality. Unlike its predecessor which was invoked on every build, the new one is invoked only when producing a distribution via Play's `stage` or `dist` tasks.

To use rjs you must declare it, typically in your plugins.sbt file:

```scala
addSbtPlugin("com.typesafe.sbt" % "sbt-rjs" % "1.0.0-M2a")
```

The options have changed entirely. A standard build profile for the RequireJS optimizer is provided and should suffice for most projects. However if you would prefer to provide your own build profile then create an `app.build.js` file in your project's folder. For more information on build profiles see http://requirejs.org/docs/optimization.html. Note that one requirement for these build profiles is to accept the last line being a line to receive five parameters passed by this plugin. Whether you use them or not is at your discretion, but that last line must be there.

Here is the default app.build.js profile which you should use as a basis for any of your own:

```javascript
(function (appDir, baseUrl, dir, paths, buildWriter) {
    return {
        appDir: appDir,
        baseUrl: baseUrl,
        dir: dir,
        generateSourceMaps: true,
        mainConfigFile: appDir + "/" + baseUrl + "/main.js",
        modules: [
            {
                name: "main"
            }
        ],
        onBuildWrite: buildWriter,
        optimize: "uglify2",
        paths: paths,
        preserveLicenseComments: false
    }
}(undefined, undefined, undefined, undefined, undefined))
```

For more information please consult [the plugin's documentation](https://github.com/sbt/sbt-rjs#sbt-rjs).

## Results restructure

In Play 2.2, a number of result types were deprecated, and to facilitate migration to the new results structure, some new types introduced.  Play 2.3 finishes this restructuring.

### Scala results

The following deprecated types and helpers from Play 2.1 have been removed:

* `play.api.mvc.PlainResult`
* `play.api.mvc.ChunkedResult`
* `play.api.mvc.AsyncResult`
* `play.api.mvc.Async`

If you have code that is still using these, please see the [[Play 2.2 Migration Guide|Migration22]] to learn how to migrate to the new results structure.

As planned back in 2.2, 2.3 has renamed `play.api.mvc.SimpleResult` to `play.api.mvc.Result` (replacing the existing `Result` trait).  A type alias has been introduced to facilitate migration, so your Play 2.2 code should be source compatible with Play 2.3, however we will eventually remove this type alias so we have deprecated it, and recommend switching to `Result`.

### Java results

The following deprecated types and helpers from Play 2.1 have been removed:

* `play.mvc.Results.async`
* `play.mvc.Results.AsyncResult`

If you have code that is still using these, please see the [[Play 2.2 Migration Guide|Migration22]] to learn how to migrate to the new results structure.

As planned back in 2.2, 2.3 has renamed `play.mvc.SimpleResult` to `play.mvc.Result`.  This should be transparent to most Java code.  The most prominent places where this will impact is in the `Global.java` error callbacks, and in custom actions.

## Play WS

The WS client is now an optional library. If you are using WS in your project then you will need to add the library dependency. For Java projects you will also need to update to a new package.

#### Java projects

Add library dependency to `build.sbt`:

```scala
libraryDependencies += PlayKeys.javaWs
```

Update to the new library package in source files:

```java
import play.libs.ws.*;
```

#### Scala projects

Add library dependency to `build.sbt`:

```scala
libraryDependencies += PlayKeys.ws
```

<<<<<<< HEAD
In addition, usage of the WS client now requires a Play application in scope. Typically this is achieved by adding:

```scala
import play.api.Play.current
```

## Anorm

There are various changes included for Anorm in this new release.

For improved type safety, type of query parameter must be visible, so that it [can be properly converted](https://github.com/playframework/playframework/blob/master/documentation/manual/scalaGuide/main/sql/ScalaAnorm.md#edge-cases). Now using `Any` as parameter value, explicitly or due to erasure, leads to compilation error `No implicit view available from Any => anorm.ParameterValue`.

```scala
// Wrong
val p: Any = "strAsAny"
SQL("SELECT * FROM test WHERE id={id}").
  on('id -> p) // Erroneous - No conversion Any => ParameterValue

// Right
val p = "strAsString"
SQL("SELECT * FROM test WHERE id={id}").on('id -> p)

// Wrong
val ps = Seq("a", "b", 3) // inferred as Seq[Any]
SQL("SELECT * FROM test WHERE (a={a} AND b={b}) OR c={c}").
  on('a -> ps(0), // ps(0) - No conversion Any => ParameterValue
    'b -> ps(1), 
    'c -> ps(2))

// Right
val ps = Seq[anorm.ParameterValue]("a", "b", 3) // Seq[ParameterValue]
SQL("SELECT * FROM test WHERE (a={a} AND b={b}) OR c={c}").
  on('a -> ps(0), 'b -> ps(1), 'c -> ps(2))
```

If passing value without safe conversion is required, `anorm.Object(anyVal)` can be used to set an opaque parameter.

Moreover, erasure issues about parameter value is fixed: type is no longer `ParameterValue[_]` but simply `ParameterValue`.

Types for parameter names are also unified (when using `.on(...)`). Only `String` and `Symbol` are now supported as name.

## Twitter Bootstrap

The in-built Twitter Bootstrap field constructor has been deprecated, and will be removed in a future version of Play.

There are a few reasons for this, one is that we have found that Bootstrap changes too drastically between versions and too frequently, such that any in-built support provided by Play quickly becomes stale and incompatible with the current Bootstrap version.

Another reason is that the current Bootstrap requirements for CSS classes can't be implemented with Play's field constructor alone, a custom input template is also required.

Our view going forward is that if this is a feature that is valuable to the community, a third party module can be created which provides a separate set of Bootstrap form helper templates, specific to given Bootstrap versions, allowing a much better user experience than can currently be provided.
=======
The WS API has changed slightly, and `WS.client` now returns an instance of `WSClient` rather than the underlying `AsyncHttpClient` object.  You can get to the `AsyncHttpClient` by calling `WS.client.underlying`.
>>>>>>> e3419c3a
<|MERGE_RESOLUTION|>--- conflicted
+++ resolved
@@ -320,12 +320,13 @@
 libraryDependencies += PlayKeys.ws
 ```
 
-<<<<<<< HEAD
 In addition, usage of the WS client now requires a Play application in scope. Typically this is achieved by adding:
 
 ```scala
 import play.api.Play.current
 ```
+
+The WS API has changed slightly, and `WS.client` now returns an instance of `WSClient` rather than the underlying `AsyncHttpClient` object.  You can get to the `AsyncHttpClient` by calling `WS.client.underlying`.
 
 ## Anorm
 
@@ -370,7 +371,4 @@
 
 Another reason is that the current Bootstrap requirements for CSS classes can't be implemented with Play's field constructor alone, a custom input template is also required.
 
-Our view going forward is that if this is a feature that is valuable to the community, a third party module can be created which provides a separate set of Bootstrap form helper templates, specific to given Bootstrap versions, allowing a much better user experience than can currently be provided.
-=======
-The WS API has changed slightly, and `WS.client` now returns an instance of `WSClient` rather than the underlying `AsyncHttpClient` object.  You can get to the `AsyncHttpClient` by calling `WS.client.underlying`.
->>>>>>> e3419c3a
+Our view going forward is that if this is a feature that is valuable to the community, a third party module can be created which provides a separate set of Bootstrap form helper templates, specific to given Bootstrap versions, allowing a much better user experience than can currently be provided.