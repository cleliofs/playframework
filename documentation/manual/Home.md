<<<<<<< HEAD
<!--- Copyright (C) 2009-2020 Lightbend Inc. <https://www.lightbend.com> -->
=======
<!--- Copyright (C) Lightbend Inc. <https://www.lightbend.com> -->
>>>>>>> e183b053
# Play %PLAY_VERSION% documentation

> Play is a high-productivity Java and Scala web application framework that integrates the components and APIs you need for modern web application development. 
>
> Play is based on a lightweight, stateless, web-friendly architecture and features predictable and minimal resource consumption (CPU, memory, threads) for highly-scalable applications thanks to its reactive model, based on Akka Streams.

## Latest release

- [[What's new in Play 2.8?|Highlights28]]
- [[Play 2.8 Migration Guide|Migration28]]
- [[Other Play releases|Releases]]


@toc@

## Modules

[[Module directory|ModuleDirectory]]<|MERGE_RESOLUTION|>--- conflicted
+++ resolved
@@ -1,8 +1,4 @@
-<<<<<<< HEAD
-<!--- Copyright (C) 2009-2020 Lightbend Inc. <https://www.lightbend.com> -->
-=======
 <!--- Copyright (C) Lightbend Inc. <https://www.lightbend.com> -->
->>>>>>> e183b053
 # Play %PLAY_VERSION% documentation
 
 > Play is a high-productivity Java and Scala web application framework that integrates the components and APIs you need for modern web application development. 
