/*
 * Copyright (C) Lightbend Inc. <https://www.lightbend.com>
 */

package play.api.mvc

import javax.inject.Inject
import play.api.data.FormBinding
import play.api.http._
import play.api.i18n.Langs
import play.api.i18n.MessagesApi
import play.twirl.api.Html

import scala.concurrent.ExecutionContext

/**
 * Useful mixins for controller classes.
 *
 * If you wish to write a controller with minimal dependencies, you can mix in this trait, which includes helpers and
 * useful constants.
 *
 * {{{
 *   class MyController @Inject() (action: DefaultActionBuilder, parse: PlayBodyParsers) extends ControllerHelpers {
 *     def index = action(parse.text) {
 *       Ok
 *     }
 *   }
 * }}}
 */
trait ControllerHelpers
    extends Results
    with HttpProtocol
    with Status
    with HeaderNames
    with ContentTypes
    with RequestExtractors
    with Rendering
    with RequestImplicits {

  /**
   * Used to mark an action that is still not implemented, e.g.:
   *
   * {{{
   *   def action(query: String) = TODO
   * }}}
   */
  lazy val TODO: Action[AnyContent] = ActionBuilder.ignoringBody { implicit request =>
    NotImplemented[Html](views.html.defaultpages.todo())
  }
}

object ControllerHelpers extends ControllerHelpers

/**
 * Useful prewired mixins for controller components, assuming an available [[ControllerComponents]].
 *
 * If you want to extend your own [[AbstractController]] but want to use a different base "Action",
 * you can mix in this trait.
 */
trait BaseControllerHelpers extends ControllerHelpers {

  /**
   * The components needed to use the controller methods
   */
  protected def controllerComponents: ControllerComponents

  /**
   * The default body parsers provided by Play. This can be used along with the Action helper to customize the body
   * parser, for example:
   *
   * {{{
   *   def foo(query: String) = Action(parse.tolerantJson) { request =>
   *     Ok(request.body)
   *   }
   * }}}
   */
  def parse: PlayBodyParsers = controllerComponents.parsers

<<<<<<< HEAD
  implicit lazy val defaultFormBinding: FormBinding = parse.formBinding(parse.DefaultMaxTextLength)
=======
  implicit val defaultFormBinding: FormBinding = parse.formBinding(parse.DefaultMaxTextLength)
>>>>>>> 70e8471f

  /**
   * The default execution context provided by Play. You should use this for non-blocking code only. You can do so by
   * passing it explicitly, or by defining an implicit in your controller like so:
   *
   * {{{
   *   implicit lazy val executionContext = defaultExecutionContext
   * }}}
   */
  def defaultExecutionContext: ExecutionContext = controllerComponents.executionContext

  /**
   * The MessagesApi provided by Play. This can be used to provide the MessagesApi needed by play.api.i18n.I18nSupport.
   */
  implicit def messagesApi: MessagesApi = controllerComponents.messagesApi

  /**
   * The default Langs provided by Play. Can be used to determine the application's supported languages.
   */
  implicit def supportedLangs: Langs = controllerComponents.langs

  /**
   * The default FileMimeTypes provided by Play. Used to map between file name extensions and mime types.
   */
  implicit def fileMimeTypes: FileMimeTypes = controllerComponents.fileMimeTypes
}

/**
 * Useful mixin for methods that do implicit transformations of a request
 */
trait RequestImplicits {

  /**
   * Retrieves the session implicitly from the request.
   *
   * For example:
   * {{{
   * def index(name:String) = Action { implicit request =>
   *   val username = request2session("username")
   *   Ok("Hello " + username)
   * }
   * }}}
   */
  implicit def request2session(implicit request: RequestHeader): Session = request.session

  /**
   * Retrieve the flash scope implicitly from the request.
   *
   * For example:
   * {{{
   * def index(name:String) = Action { implicit request =>
   *   val message = request2flash("message")
   *   Ok("Got " + message)
   * }
   * }}}
   */
  implicit def request2flash(implicit request: RequestHeader): Flash = request.flash
}

/**
 * Defines utility methods to generate `Action` and `Results` types.
 *
 * For example:
 * {{{
 * class HomeController @Inject() (val controllerComponents: ControllerComponents) extends BaseController {
 *
 *   def hello(name:String) = Action { request =>
 *     Ok("Hello " + name)
 *   }
 *
 * }
 * }}}
 *
 *
 * This is intended to provide the idiomatic Play API for actions, allowing you to use "Action" for the default
 * action builder and "parse" to access Play's default body parsers. You may want to extend this to provide your own
 * base controller class, or write your own version with similar code.
 */
trait BaseController extends BaseControllerHelpers {

  /**
   * The default ActionBuilder. Used to construct an action, for example:
   *
   * {{{
   *   def foo(query: String) = Action {
   *     Ok
   *   }
   * }}}
   *
   * This is meant to be a replacement for the now-deprecated Action object, and can be used in the same way.
   */
  def Action: ActionBuilder[Request, AnyContent] = controllerComponents.actionBuilder
}

/**
 * An abstract implementation of [[BaseController]] to make it slightly easier to use.
 */
abstract class AbstractController(protected val controllerComponents: ControllerComponents) extends BaseController

/**
 * A variation of [[BaseController]] that gets its components via method injection.
 */
trait InjectedController extends BaseController {
  private[this] var _components: ControllerComponents = _

  protected override def controllerComponents: ControllerComponents = {
    if (_components == null) fallbackControllerComponents else _components
  }

  /**
   * Call this method to set the [[ControllerComponents]] instance.
   */
  @Inject
  def setControllerComponents(components: ControllerComponents): Unit = {
    _components = components
  }

  /**
   * Defines fallback components to use in case setControllerComponents has not been called.
   */
  protected def fallbackControllerComponents: ControllerComponents = {
    throw new NoSuchElementException(
      "ControllerComponents not set! Call setControllerComponents or create the instance with dependency injection."
    )
  }
}

/**
 * A variation of [[MessagesAbstractController]] that gets its components via method injection.
 */
trait MessagesInjectedController extends MessagesBaseController {
  private[this] var _components: MessagesControllerComponents = _

  protected override def controllerComponents: MessagesControllerComponents = {
    if (_components == null) fallbackControllerComponents else _components
  }

  /**
   * Call this method to set the [[ControllerComponents]] instance.
   */
  @Inject
  def setControllerComponents(components: MessagesControllerComponents): Unit = {
    _components = components
  }

  /**
   * Defines fallback components to use in case setControllerComponents has not been called.
   */
  protected def fallbackControllerComponents: MessagesControllerComponents = {
    throw new NoSuchElementException(
      "ControllerComponents not set! Call setControllerComponents or create the instance with dependency injection."
    )
  }
}

/**
 * The base controller components dependencies that most controllers rely on.
 */
trait ControllerComponents {
  def actionBuilder: ActionBuilder[Request, AnyContent]
  def parsers: PlayBodyParsers
  def messagesApi: MessagesApi
  def langs: Langs
  def fileMimeTypes: FileMimeTypes
  def executionContext: scala.concurrent.ExecutionContext
}

case class DefaultControllerComponents @Inject() (
    actionBuilder: DefaultActionBuilder,
    parsers: PlayBodyParsers,
    messagesApi: MessagesApi,
    langs: Langs,
    fileMimeTypes: FileMimeTypes,
    executionContext: scala.concurrent.ExecutionContext
) extends ControllerComponents<|MERGE_RESOLUTION|>--- conflicted
+++ resolved
@@ -76,11 +76,7 @@
    */
   def parse: PlayBodyParsers = controllerComponents.parsers
 
-<<<<<<< HEAD
   implicit lazy val defaultFormBinding: FormBinding = parse.formBinding(parse.DefaultMaxTextLength)
-=======
-  implicit val defaultFormBinding: FormBinding = parse.formBinding(parse.DefaultMaxTextLength)
->>>>>>> 70e8471f
 
   /**
    * The default execution context provided by Play. You should use this for non-blocking code only. You can do so by
